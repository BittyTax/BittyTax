--- conflicted
+++ resolved
@@ -172,12 +172,8 @@
                 '{0:f}'.format(tr.fee_value.normalize()) if tr.fee_value is not None \
                                                          else None,
                 tr.wallet,
-<<<<<<< HEAD
-                tr.timestamp.strftime('%Y-%m-%dT%H:%M:%S %Z'),
+                OutputCsv._format_timestamp(tr.timestamp),
                 tr.note]
-=======
-                OutputCsv._format_timestamp(tr.timestamp)]
->>>>>>> 3e757bd1
 
     @staticmethod
     def _to_recap_csv(tr):
