# -*- coding: utf-8 -*-
# (c) Nano Nano Ltd 2019

import sys
from decimal import Decimal
from datetime import datetime

from colorama import Fore, Style
import dateutil.parser
import dateutil.tz

from ..config import config
from ..price.pricedata import PriceData

TERM_WIDTH = 69
STR_PRECISION = '{:0,.5f}'


class DataParser(object):
    TYPE_WALLET = 'Wallets'
    TYPE_EXCHANGE = 'Exchanges'
    TYPE_SAVINGS = 'Savings & Loans'
    TYPE_EXPLORER = 'Explorers'
    TYPE_ACCOUNTING = 'Accounting'
    TYPE_SHARES = 'Stocks & Shares'
    TYPE_GENERIC = 'Generic'

    LIST_ORDER = (TYPE_WALLET, TYPE_EXCHANGE, TYPE_SAVINGS, TYPE_EXPLORER, TYPE_ACCOUNTING,
                  TYPE_SHARES)

    price_data = PriceData(config.data_source_fiat)
    parsers = []

    def __init__(self, p_type, name, header, delimiter=',',
                 worksheet_name=None, row_handler=None, all_handler=None):
        self.p_type = p_type
        self.name = name
        self.header = header
        self.worksheet_name = worksheet_name if worksheet_name else name
        self.delimiter = delimiter
        self.row_handler = row_handler
        self.all_handler = all_handler
        self.args = []
        self.in_header = None
        self.in_header_row_num = None

        self.parsers.append(self)

    def __eq__(self, other):
        return self.name == other.name

    def __ne__(self, other):
        return not self == other

    def __lt__(self, other):
        return self.name < other.name

    def format_header(self):
        header = []
        for col in self.header:
            if callable(col) or col is None:
                header.append('_')
            else:
                header.append(col)

        header_str = '\'' + str(self.delimiter).join(header) + '\''

        return header_str[:TERM_WIDTH] + '...' if len(header_str) > TERM_WIDTH else header_str

    @classmethod
    def parse_timestamp(cls, timestamp_str, tzinfos=None, tz=None, dayfirst=False, fuzzy=False):
        if isinstance(timestamp_str, int):
            timestamp = datetime.utcfromtimestamp(timestamp_str)
        else:
            timestamp = dateutil.parser.parse(timestamp_str,
                                              tzinfos=tzinfos, dayfirst=dayfirst, fuzzy=fuzzy)

        if tz:
            timestamp = timestamp.replace(tzinfo=dateutil.tz.gettz(tz))
            timestamp = timestamp.astimezone(config.TZ_UTC)
        elif timestamp.tzinfo is None:
            #default to UTC if no timezone is specified
            timestamp = timestamp.replace(tzinfo=config.TZ_UTC)
        else:
            timestamp = timestamp.astimezone(config.TZ_UTC)

        return timestamp

    @classmethod
    def convert_currency(cls, value, from_currency, timestamp):
        if from_currency not in config.fiat_list:
            return None

        if not value or value is None:
            return None

        if not Decimal(value):
            return Decimal(0)

        if config.ccy == from_currency:
            return Decimal(value)

        if timestamp.date() >= datetime.now().date():
            rate_ccy, _, _ = cls.price_data.get_latest(from_currency, config.ccy)
        else:
            rate_ccy, _, _, _ = cls.price_data.get_historical(from_currency, config.ccy, timestamp)

        value_in_ccy = Decimal(value) * rate_ccy

        if config.debug:
            print("%sprice: %s, 1 %s=%s %s, %s %s=%s%s %s%s" % (
<<<<<<< HEAD
                    Fore.YELLOW,
                    timestamp.strftime('%Y-%m-%d'),
                    from_currency,
                    config.sym() + STR_PRECISION.format(rate_ccy),
                    config.ccy,
                    '{:0,f}'.format(Decimal(value).normalize()),
                    from_currency,
                    Style.BRIGHT,
                    config.sym() + STR_PRECISION.format(value_in_ccy),
                    config.ccy,
                    Style.NORMAL))
=======
                Fore.YELLOW,
                timestamp.strftime('%Y-%m-%d'),
                from_currency,
                config.sym() + '{:0,.2f}'.format(rate_ccy),
                config.ccy,
                '{:0,f}'.format(Decimal(value).normalize()),
                from_currency,
                Style.BRIGHT,
                config.sym() + '{:0,.2f}'.format(value_in_ccy),
                config.ccy,
                Style.NORMAL))
>>>>>>> bf6090d1

        return value_in_ccy

    @classmethod
    def match_header(cls, row, row_num):
        row = [col.strip() for col in row]
        if config.debug:
            sys.stderr.write("%sheader: row[%s] TRY: %s\n" % (
                Fore.YELLOW, row_num+1, cls.format_row(row)))

        parsers_reduced = [p for p in cls.parsers if len(p.header) == len(row)]
        for parser in parsers_reduced:
            match = False
            for i, row_field in enumerate(row):
                if callable(parser.header[i]):
                    match = parser.header[i](row_field)
                    parser.args.append(match)
                elif parser.header[i] is not None:
                    match = row_field == parser.header[i]

                if not match:
                    break

            if match:
                if config.debug:
                    sys.stderr.write("%sheader: row[%s] MATCHED: %s as '%s'\n" % (
                        Fore.CYAN, row_num+1, cls.format_row(parser.header), parser.name))
                parser.in_header = row
                parser.in_header_row_num = row_num + 1
                return parser

            if config.debug:
                sys.stderr.write("%sheader: row[%s] NO MATCH: %s '%s'\n" % (
                    Fore.BLUE, row_num+1, cls.format_row(parser.header), parser.name))

        raise KeyError

    @classmethod
    def format_parsers(cls):
        txt = ''
        for p_type in cls.LIST_ORDER:
            txt += ' ' * 2 + p_type.upper() + ':\n'
            prev_name = None
            for parser in sorted([parser for parser in cls.parsers if parser.p_type == p_type]):
                if parser.name != prev_name:
                    txt += ' ' * 4 + parser.name + '\n'
                txt += ' ' * 6 + parser.format_header() + '\n'

                prev_name = parser.name

        return txt

    @staticmethod
    def format_row(row):
        row_out = []
        for col in row:
            if callable(col):
                row_out.append('<lambda>')
            elif col is None:
                row_out.append('*')
            else:
                row_out.append('\'%s\'' %col)

        return '[' + ', '.join(row_out) + ']'<|MERGE_RESOLUTION|>--- conflicted
+++ resolved
@@ -109,31 +109,17 @@
 
         if config.debug:
             print("%sprice: %s, 1 %s=%s %s, %s %s=%s%s %s%s" % (
-<<<<<<< HEAD
-                    Fore.YELLOW,
-                    timestamp.strftime('%Y-%m-%d'),
-                    from_currency,
-                    config.sym() + STR_PRECISION.format(rate_ccy),
-                    config.ccy,
-                    '{:0,f}'.format(Decimal(value).normalize()),
-                    from_currency,
-                    Style.BRIGHT,
-                    config.sym() + STR_PRECISION.format(value_in_ccy),
-                    config.ccy,
-                    Style.NORMAL))
-=======
                 Fore.YELLOW,
                 timestamp.strftime('%Y-%m-%d'),
                 from_currency,
-                config.sym() + '{:0,.2f}'.format(rate_ccy),
+                config.sym() + STR_PRECISION.format(rate_ccy),
                 config.ccy,
                 '{:0,f}'.format(Decimal(value).normalize()),
                 from_currency,
                 Style.BRIGHT,
-                config.sym() + '{:0,.2f}'.format(value_in_ccy),
+                config.sym() + STR_PRECISION.format(value_in_ccy),
                 config.ccy,
                 Style.NORMAL))
->>>>>>> bf6090d1
 
         return value_in_ccy
 
