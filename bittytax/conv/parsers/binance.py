--- conflicted
+++ resolved
@@ -206,29 +206,26 @@
         elif row_dict['Operation'] == 'Large OTC trading':
             generic_convert(data_rows, row_dict['UTC_Time'], row_dict['Operation'], row_dict['Coin'])
         elif row_dict['Operation'] == "Small assets exchange BNB":
-<<<<<<< HEAD
-            generic_convert(data_rows, row_dict['UTC_Time'], row_dict['Operation'], row_dict['Coin'])
-=======
             bnb_rows = [dr for dr in tx_times[row_dict['UTC_Time']]
                         if dr.row_dict['Operation'] == row_dict['Operation']]
             bnb_convert(bnb_rows)
->>>>>>> bf6090d1
+            #generic_convert(data_rows, row_dict['UTC_Time'], row_dict['Operation'], row_dict['Coin'])
+
         elif row_dict['Operation'] in ("Savings purchase", "Savings Principal redemption",
                                        "POS savings purchase", "POS savings redemption"):
             # Skip not taxable events
             continue
 
-<<<<<<< HEAD
 def generic_convert(data_rows, utc_time, operation, buy_asset):
     matching_rows = [data_row for data_row in data_rows
                      if data_row.row_dict['UTC_Time'] == utc_time and
                      data_row.row_dict['Operation'] == operation]
 
     buy_quantity = get_coin_quantity(matching_rows, buy_asset)
-=======
+    # TODO: fix after merge
+
 def bnb_convert(bnb_rows):
-    buy_quantity = get_bnb_quantity(bnb_rows)
->>>>>>> bf6090d1
+    buy_quantity = get_coin_quantity(bnb_rows, "BNB")
 
     for data_row in bnb_rows:
         if not data_row.parsed:
@@ -244,7 +241,6 @@
                                                      sell_asset=data_row.row_dict['Coin'],
                                                      wallet=WALLET)
 
-<<<<<<< HEAD
 def get_coin_quantity(matching_rows, coin):
     coin_found = False
     buy_quantity = None
@@ -252,15 +248,6 @@
 
     for data_row in matching_rows:
         if data_row.row_dict['Coin'] == coin:
-=======
-def get_bnb_quantity(bnb_rows):
-    bnb_found = False
-    buy_quantity = None
-    assets = 0
-
-    for data_row in bnb_rows:
-        if data_row.row_dict['Coin'] == "BNB":
->>>>>>> bf6090d1
             data_row.timestamp = DataParser.parse_timestamp(data_row.row_dict['UTC_Time'])
             data_row.parsed = True
 
