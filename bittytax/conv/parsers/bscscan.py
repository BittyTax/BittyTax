# -*- coding: utf-8 -*-
# (c) Nano Nano Ltd 2021

from decimal import Decimal

from .etherscan import get_note
from ..out_record import TransactionOutRecord
from ..dataparser import DataParser

WALLET = "Binance Smart Chain"

def parse_bscscan(data_row, _parser, **_kwargs):
    row_dict = data_row.row_dict
    data_row.timestamp = DataParser.parse_timestamp(int(row_dict['UnixTimestamp']))

<<<<<<< HEAD
    if row_dict['Status'] != '': row_dict['Value_OUT(BNB)'] = 0
=======
    if row_dict['Status'] != '':
        # Failed txns should not have a Value_OUT
        row_dict['Value_OUT(BNB)'] = 0
>>>>>>> 5404696a

    if Decimal(row_dict['Value_IN(BNB)']) > 0:
        data_row.t_record = TransactionOutRecord(TransactionOutRecord.TYPE_DEPOSIT,
                                                 data_row.timestamp,
                                                 buy_quantity=row_dict['Value_IN(BNB)'],
                                                 buy_asset="BNB",
                                                 wallet=WALLET,
                                                 note=get_note(row_dict))
    elif Decimal(row_dict['Value_OUT(BNB)']) > 0:
        data_row.t_record = TransactionOutRecord(TransactionOutRecord.TYPE_WITHDRAWAL,
                                                 data_row.timestamp,
                                                 sell_quantity=row_dict['Value_OUT(BNB)'],
                                                 sell_asset="BNB",
                                                 fee_quantity=row_dict['TxnFee(BNB)'],
                                                 fee_asset="BNB",
                                                 wallet=WALLET,
                                                 note=get_note(row_dict))
    else:
        data_row.t_record = TransactionOutRecord(TransactionOutRecord.TYPE_SPEND,
                                                 data_row.timestamp,
                                                 sell_quantity=row_dict['Value_OUT(BNB)'],
                                                 sell_asset="BNB",
                                                 fee_quantity=row_dict['TxnFee(BNB)'],
                                                 fee_asset="BNB",
                                                 wallet=WALLET,
                                                 note=get_note(row_dict))

def parse_bscscan_internal(data_row, _parser, **_kwargs):
    row_dict = data_row.row_dict
    data_row.timestamp = DataParser.parse_timestamp(int(row_dict['UnixTimestamp']))

    if Decimal(row_dict['Value_IN(BNB)']) > 0:
        data_row.t_record = TransactionOutRecord(TransactionOutRecord.TYPE_DEPOSIT,
                                                 data_row.timestamp,
                                                 buy_quantity=row_dict['Value_IN(BNB)'],
                                                 buy_asset="BNB",
                                                 wallet=WALLET)
    elif Decimal(row_dict['Value_OUT(BNB)']) > 0:
        data_row.t_record = TransactionOutRecord(TransactionOutRecord.TYPE_WITHDRAWAL,
                                                 data_row.timestamp,
                                                 sell_quantity=row_dict['Value_OUT(BNB)'],
                                                 sell_asset="BNB",
                                                 wallet=WALLET)

bsc_txns = DataParser(
        DataParser.TYPE_EXPLORER,
        "BscScan (BSC Transactions)",
        ['Txhash', 'Blockno', 'UnixTimestamp', 'DateTime', 'From', 'To', 'ContractAddress',
         'Value_IN(BNB)', 'Value_OUT(BNB)', None, 'TxnFee(BNB)', 'TxnFee(USD)',
         'Historical $Price/BNB', 'Status', 'ErrCode'],
        worksheet_name="BscScan",
        row_handler=parse_bscscan)

DataParser(DataParser.TYPE_EXPLORER,
           "BscScan (BSC Transactions)",
           ['Txhash', 'Blockno', 'UnixTimestamp', 'DateTime', 'From', 'To', 'ContractAddress',
            'Value_IN(BNB)', 'Value_OUT(BNB)', None, 'TxnFee(BNB)', 'TxnFee(USD)',
            'Historical $Price/BNB', 'Status', 'ErrCode', 'PrivateNote'],
           worksheet_name="BscScan",
           row_handler=parse_bscscan)

DataParser(DataParser.TYPE_EXPLORER,
           "BscScan (BSC Transactions)",
           ['Txhash', 'Blockno', 'UnixTimestamp', 'DateTime', 'From', 'To', 'ContractAddress',
            'Value_IN(BNB)', 'Value_OUT(BNB)', None, 'TxnFee(BNB)', 'TxnFee(USD)',
            'Historical $Price/BNB', 'Status', 'ErrCode', 'Method'],
           worksheet_name="BscScan",
           row_handler=parse_bscscan)

DataParser(DataParser.TYPE_EXPLORER,
<<<<<<< HEAD
=======
           "BscScan (BSC Transactions)",
           ['Txhash', 'Blockno', 'UnixTimestamp', 'DateTime', 'From', 'To', 'ContractAddress',
            'Value_IN(BNB)', 'Value_OUT(BNB)', None, 'TxnFee(BNB)', 'TxnFee(USD)',
            'Historical $Price/BNB', 'Status', 'ErrCode', 'Method', 'PrivateNote'],
           worksheet_name="BscScan",
           row_handler=parse_bscscan)

DataParser(DataParser.TYPE_EXPLORER,
>>>>>>> 5404696a
           "BscScan (BSC Internal Transactions)",
           ['Txhash', 'Blockno', 'UnixTimestamp', 'DateTime', 'ParentTxFrom', 'ParentTxTo',
            'ParentTxETH_Value', 'From', 'TxTo', 'ContractAddress', 'Value_IN(BNB)',
            'Value_OUT(BNB)', None, 'Historical $Price/BNB', 'Status', 'ErrCode', 'Type'],
           worksheet_name="BscScan",
           row_handler=parse_bscscan_internal)

DataParser(DataParser.TYPE_EXPLORER,
           "BscScan (BSC Internal Transactions)",
           ['Txhash', 'Blockno', 'UnixTimestamp', 'DateTime', 'ParentTxFrom', 'ParentTxTo',
            'ParentTxETH_Value', 'From', 'TxTo', 'ContractAddress', 'Value_IN(BNB)',
            'Value_OUT(BNB)', None, 'Historical $Price/BNB', 'Status', 'ErrCode', 'Type',
            'PrivateNote'],
           worksheet_name="BscScan",
           row_handler=parse_bscscan_internal)

# Same header as Etherscan
#DataParser(DataParser.TYPE_EXPLORER,
#           "BscScan (BEP-20 Tokens)",
#           ['Txhash', 'UnixTimestamp', 'DateTime', 'From', 'To', 'Value', 'ContractAddress',
#            'TokenName', 'TokenSymbol'],
#           worksheet_name="BscScan",
#           row_handler=parse_bscscan_tokens)

# Same header as Etherscan
#DataParser(DataParser.TYPE_EXPLORER,
#           "Etherscan (BEP-721 NFTs)",
#           ['Txhash', 'UnixTimestamp', 'DateTime', 'From', 'To', 'ContractAddress', 'TokenId',
#            'TokenName', 'TokenSymbol'],
#           worksheet_name="BscScan",
#           row_handler=parse_bscscan_nfts)<|MERGE_RESOLUTION|>--- conflicted
+++ resolved
@@ -13,13 +13,9 @@
     row_dict = data_row.row_dict
     data_row.timestamp = DataParser.parse_timestamp(int(row_dict['UnixTimestamp']))
 
-<<<<<<< HEAD
-    if row_dict['Status'] != '': row_dict['Value_OUT(BNB)'] = 0
-=======
     if row_dict['Status'] != '':
         # Failed txns should not have a Value_OUT
         row_dict['Value_OUT(BNB)'] = 0
->>>>>>> 5404696a
 
     if Decimal(row_dict['Value_IN(BNB)']) > 0:
         data_row.t_record = TransactionOutRecord(TransactionOutRecord.TYPE_DEPOSIT,
@@ -90,8 +86,6 @@
            row_handler=parse_bscscan)
 
 DataParser(DataParser.TYPE_EXPLORER,
-<<<<<<< HEAD
-=======
            "BscScan (BSC Transactions)",
            ['Txhash', 'Blockno', 'UnixTimestamp', 'DateTime', 'From', 'To', 'ContractAddress',
             'Value_IN(BNB)', 'Value_OUT(BNB)', None, 'TxnFee(BNB)', 'TxnFee(USD)',
@@ -100,7 +94,6 @@
            row_handler=parse_bscscan)
 
 DataParser(DataParser.TYPE_EXPLORER,
->>>>>>> 5404696a
            "BscScan (BSC Internal Transactions)",
            ['Txhash', 'Blockno', 'UnixTimestamp', 'DateTime', 'ParentTxFrom', 'ParentTxTo',
             'ParentTxETH_Value', 'From', 'TxTo', 'ContractAddress', 'Value_IN(BNB)',
