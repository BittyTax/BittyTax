# -*- coding: utf-8 -*-
# (c) Nano Nano Ltd 2019

from .config import config

class TransactionRecord(object):
    TYPE_DEPOSIT = 'Deposit'
    TYPE_MINING = 'Mining'
    TYPE_STAKING = 'Staking'
    TYPE_INTEREST = 'Interest'
    TYPE_DIVIDEND = 'Dividend'
    TYPE_INCOME = 'Income'
    TYPE_GIFT_RECEIVED = 'Gift-Received'
    TYPE_WITHDRAWAL = 'Withdrawal'
    TYPE_SPEND = 'Spend'
    TYPE_GIFT_SENT = 'Gift-Sent'
    TYPE_GIFT_SPOUSE = 'Gift-Spouse'
    TYPE_CHARITY_SENT = 'Charity-Sent'
    TYPE_TRADE = 'Trade'

    ALL_TYPES = (TYPE_DEPOSIT,
                 TYPE_MINING,
                 TYPE_STAKING,
                 TYPE_INCOME,
                 TYPE_INTEREST,
                 TYPE_DIVIDEND,
                 TYPE_GIFT_RECEIVED,
                 TYPE_WITHDRAWAL,
                 TYPE_SPEND,
                 TYPE_GIFT_SENT,
                 TYPE_GIFT_SPOUSE,
                 TYPE_CHARITY_SENT,
                 TYPE_TRADE)

    cnt = 0

    def __init__(self, t_type, buy, sell, fee, wallet, timestamp, note):
        self.tid = None
        self.t_type = t_type
        self.buy = buy
        self.sell = sell
        self.fee = fee
        self.wallet = wallet
        self.timestamp = timestamp
        self.note = note

        if self.buy:
            self.buy.t_record = self
            self.buy.timestamp = self.timestamp.astimezone(config.TZ_LOCAL)
            self.buy.wallet = self.wallet
            self.buy.note = self.note
        if self.sell:
            self.sell.t_record = self
            self.sell.timestamp = self.timestamp.astimezone(config.TZ_LOCAL)
            self.sell.wallet = self.wallet
            self.sell.note = self.note
        if self.fee:
            self.fee.t_record = self
            self.fee.timestamp = self.timestamp.astimezone(config.TZ_LOCAL)
            self.fee.wallet = self.wallet
            self.fee.note = self.note

    def set_tid(self):
        if self.tid is None:
            TransactionRecord.cnt += 1
            self.tid = [TransactionRecord.cnt, 0]
        else:
            self.tid[1] += 1

        return list(self.tid)

    def _format_fee(self):
        if self.fee:
            return " + fee=%s %s%s" % (
                self._format_quantity(self.fee.quantity),
                self.fee.asset,
                self._format_value(self.fee.proceeds))
        return ''

    @staticmethod
    def _format_quantity(quantity):
        if quantity is None:
            return ''
        return '{:0,f}'.format(quantity.normalize())

    @staticmethod
    def _format_value(value):
        if value is not None:
            return " (%s %s)" % (
                config.sym() + '{:0,.2f}'.format(value),
                config.CCY)
        return ''

    @staticmethod
<<<<<<< HEAD
    def _format_note(note):
        if note:
            return "'%s' " % note
        return ''
=======
    def _format_timestamp(timestamp):
        if timestamp.microsecond:
            return timestamp.strftime('%Y-%m-%dT%H:%M:%S.%f %Z')
        else:
            return timestamp.strftime('%Y-%m-%dT%H:%M:%S %Z')

    @staticmethod
    def _format_decimal(decimal):
        if decimal is None:
            return ''
        return '{:0f}'.format(decimal.normalize())
>>>>>>> 3e757bd1

    def __eq__(self, other):
        return self.timestamp == other.timestamp

    def __ne__(self, other):
        return not self == other

    def __lt__(self, other):
        return self.timestamp < other.timestamp

    def __str__(self):
        if self.buy and self.sell:
            return "%s %s %s%s <- %s %s%s%s '%s' %s %s[TID:%s]" % (
                self.t_type,
                self._format_quantity(self.buy.quantity),
                self.buy.asset,
                self._format_value(self.buy.cost),
                self._format_quantity(self.sell.quantity),
                self.sell.asset,
                self._format_value(self.sell.proceeds),
                self._format_fee(),
                self.wallet,
<<<<<<< HEAD
                self.timestamp.strftime('%Y-%m-%dT%H:%M:%S %Z'),
                self._format_note(self.note),
=======
                self._format_timestamp(self.timestamp),
>>>>>>> 3e757bd1
                self.tid[0])
        elif self.buy:
            return "%s %s %s%s%s '%s' %s %s[TID:%s]" % (
                self.t_type,
                self._format_quantity(self.buy.quantity),
                self.buy.asset,
                self._format_value(self.buy.cost),
                self._format_fee(),
                self.wallet,
<<<<<<< HEAD
                self.timestamp.strftime('%Y-%m-%dT%H:%M:%S %Z'),
                self._format_note(self.note),
=======
                self._format_timestamp(self.timestamp),
>>>>>>> 3e757bd1
                self.tid[0])
        elif self.sell:
            return "%s %s %s%s%s '%s' %s %s[TID:%s]" % (
                self.t_type,
                self._format_quantity(self.sell.quantity),
                self.sell.asset,
                self._format_value(self.sell.proceeds),
                self._format_fee(),
                self.wallet,
<<<<<<< HEAD
                self.timestamp.strftime('%Y-%m-%dT%H:%M:%S %Z'),
                self._format_note(self.note),
=======
                self._format_timestamp(self.timestamp),
>>>>>>> 3e757bd1
                self.tid[0])

        return ''

    def to_csv(self):
        if self.buy and self.sell:
            return [self.t_type,
                    self._format_decimal(self.buy.quantity),
                    self.buy.asset,
                    self._format_decimal(self.buy.cost),
                    self._format_decimal(self.sell.quantity),
                    self.sell.asset,
                    self._format_decimal(self.sell.proceeds),
                    self._format_decimal(self.fee.quantity) if self.fee else '',
                    self.fee.asset if self.fee else '',
                    self._format_decimal(self.fee.proceeds) if self.fee else '',
                    self.wallet,
                    self._format_timestamp(self.timestamp)]
        elif self.buy:
            return [self.t_type,
                    self._format_decimal(self.buy.quantity),
                    self.buy.asset,
                    self._format_decimal(self.buy.cost),
                    '',
                    '',
                    '',
                    self._format_decimal(self.fee.quantity) if self.fee else '',
                    self.fee.asset if self.fee else '',
                    self._format_decimal(self.fee.proceeds) if self.fee else '',
                    self.wallet,
                    self._format_timestamp(self.timestamp)]
        elif self.sell:
            return [self.t_type,
                    '',
                    '',
                    '',
                    self._format_decimal(self.sell.quantity),
                    self.sell.asset,
                    self._format_decimal(self.sell.proceeds),
                    self._format_decimal(self.fee.quantity) if self.fee else '',
                    self.fee.asset if self.fee else '',
                    self._format_decimal(self.fee.proceeds) if self.fee else '',
                    self.wallet,
                    self._format_timestamp(self.timestamp)]

        return []<|MERGE_RESOLUTION|>--- conflicted
+++ resolved
@@ -92,12 +92,12 @@
         return ''
 
     @staticmethod
-<<<<<<< HEAD
     def _format_note(note):
         if note:
             return "'%s' " % note
         return ''
-=======
+      
+    @staticmethod
     def _format_timestamp(timestamp):
         if timestamp.microsecond:
             return timestamp.strftime('%Y-%m-%dT%H:%M:%S.%f %Z')
@@ -109,7 +109,6 @@
         if decimal is None:
             return ''
         return '{:0f}'.format(decimal.normalize())
->>>>>>> 3e757bd1
 
     def __eq__(self, other):
         return self.timestamp == other.timestamp
@@ -132,12 +131,8 @@
                 self._format_value(self.sell.proceeds),
                 self._format_fee(),
                 self.wallet,
-<<<<<<< HEAD
-                self.timestamp.strftime('%Y-%m-%dT%H:%M:%S %Z'),
+                self._format_timestamp(self.timestamp),
                 self._format_note(self.note),
-=======
-                self._format_timestamp(self.timestamp),
->>>>>>> 3e757bd1
                 self.tid[0])
         elif self.buy:
             return "%s %s %s%s%s '%s' %s %s[TID:%s]" % (
@@ -147,12 +142,8 @@
                 self._format_value(self.buy.cost),
                 self._format_fee(),
                 self.wallet,
-<<<<<<< HEAD
-                self.timestamp.strftime('%Y-%m-%dT%H:%M:%S %Z'),
+                self._format_timestamp(self.timestamp),
                 self._format_note(self.note),
-=======
-                self._format_timestamp(self.timestamp),
->>>>>>> 3e757bd1
                 self.tid[0])
         elif self.sell:
             return "%s %s %s%s%s '%s' %s %s[TID:%s]" % (
@@ -162,12 +153,8 @@
                 self._format_value(self.sell.proceeds),
                 self._format_fee(),
                 self.wallet,
-<<<<<<< HEAD
-                self.timestamp.strftime('%Y-%m-%dT%H:%M:%S %Z'),
+                self._format_timestamp(self.timestamp),
                 self._format_note(self.note),
-=======
-                self._format_timestamp(self.timestamp),
->>>>>>> 3e757bd1
                 self.tid[0])
 
         return ''
@@ -185,7 +172,8 @@
                     self.fee.asset if self.fee else '',
                     self._format_decimal(self.fee.proceeds) if self.fee else '',
                     self.wallet,
-                    self._format_timestamp(self.timestamp)]
+                    self._format_timestamp(self.timestamp),
+                    self.note]
         elif self.buy:
             return [self.t_type,
                     self._format_decimal(self.buy.quantity),
@@ -198,7 +186,8 @@
                     self.fee.asset if self.fee else '',
                     self._format_decimal(self.fee.proceeds) if self.fee else '',
                     self.wallet,
-                    self._format_timestamp(self.timestamp)]
+                    self._format_timestamp(self.timestamp),
+                    self.note]
         elif self.sell:
             return [self.t_type,
                     '',
@@ -211,6 +200,7 @@
                     self.fee.asset if self.fee else '',
                     self._format_decimal(self.fee.proceeds) if self.fee else '',
                     self.wallet,
-                    self._format_timestamp(self.timestamp)]
+                    self._format_timestamp(self.timestamp),
+                    self.note]
 
         return []