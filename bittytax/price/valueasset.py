# -*- coding: utf-8 -*-
# (c) Nano Nano Ltd 2019

import logging
from decimal import Decimal
from datetime import datetime

from ..version import __version__
from ..config import config
from ..tax import which_tax_year
from .pricedata import PriceData

log = logging.getLogger()

class ValueAsset(object):
    def __init__(self):
        self.price_data = PriceData()
        self.price_report = {}

    def get_value(self, asset, timestamp, quantity):
        if asset == config.CCY:
            return quantity, True

        asset_price_ccy, _, _ = self.get_historical_price(asset, timestamp)
        if asset_price_ccy is not None:
            value = asset_price_ccy * quantity
            log.debug("Price on %s, 1 %s=%s%s %s, %s %s=%s%s %s",
                      timestamp.strftime('%Y-%m-%d'),
                      asset,
                      config.sym(), '{:0,.2f}'.format(asset_price_ccy), config.CCY,
                      '{:0,f}'.format(quantity),
                      asset,
                      config.sym(), '{:0,.2f}'.format(value), config.CCY)
            return value, False
        else:
<<<<<<< HEAD
            log.warning("Price at %s for %s is not available",
                        timestamp.strftime('%Y-%m-%d'),
                        asset)
            return Decimal(0), False
=======
            value = Decimal(0)
            log.debug("Price at %s for %s is not available",
                      timestamp.strftime('%Y-%m-%d'),
                      asset)
        return value
>>>>>>> c59e109a

    def get_current_value(self, asset, quantity):
        asset_price_ccy, name, data_source = self.get_latest_price(asset)
        if asset_price_ccy is not None:
            return asset_price_ccy * quantity, name, data_source

        return None, None, None

    def get_historical_price(self, asset, timestamp):
        asset_price_ccy = None

        if timestamp.date() >= datetime.now().date():
            raise Exception("Date is not in the past: " + timestamp.strftime('%Y-%m-%d'))

        if asset == "BTC" or asset in config.fiat_list:
            asset_price_ccy, name, data_source, url = self.price_data.get_historical(asset,
                                                                                     config.CCY,
                                                                                     timestamp)
            self.price_report_cache(asset, timestamp, name, data_source, url, asset_price_ccy)
        else:
            btc_price_ccy, name, data_source, url = self.price_data.get_historical("BTC",
                                                                                   config.CCY,
                                                                                   timestamp)
            self.price_report_cache("BTC", timestamp, name, data_source, url, btc_price_ccy)

            if btc_price_ccy is not None:
                asset_price_btc, name, data_source, url = self.price_data.get_historical(asset,
                                                                                         "BTC",
                                                                                         timestamp)
                if asset_price_btc is not None:
                    asset_price_ccy = btc_price_ccy * asset_price_btc

                self.price_report_cache(asset, timestamp, name, data_source, url,
                                        asset_price_ccy, asset_price_btc)

        return asset_price_ccy, name, data_source

    def get_latest_price(self, asset):
        asset_price_ccy = None

        if asset == "BTC" or asset in config.fiat_list:
            asset_price_ccy, name, data_source = self.price_data.get_latest(asset, config.CCY)
        else:
            btc_price_ccy, _, _ = self.price_data.get_latest("BTC", config.CCY)

            if btc_price_ccy is not None:
                asset_price_btc, name, data_source = self.price_data.get_latest(asset, "BTC")
                if asset_price_btc is not None:
                    asset_price_ccy = btc_price_ccy * asset_price_btc

        return asset_price_ccy, name, data_source

    def price_report_cache(self, asset, timestamp, name, data_source, url,
                           price_ccy, price_btc=None):
        tax_year = which_tax_year(timestamp)

        if tax_year not in self.price_report:
            self.price_report[tax_year] = {}

        if asset not in self.price_report[tax_year]:
            self.price_report[tax_year][asset] = {}

        date = timestamp.strftime('%Y-%m-%d')
        if date not in self.price_report[tax_year][asset]:
            self.price_report[tax_year][asset][date] = {'name': name,
                                                        'data_source': data_source,
                                                        'url': url,
                                                        'price_ccy': price_ccy,
                                                        'price_btc': price_btc}<|MERGE_RESOLUTION|>--- conflicted
+++ resolved
@@ -33,18 +33,9 @@
                       config.sym(), '{:0,.2f}'.format(value), config.CCY)
             return value, False
         else:
-<<<<<<< HEAD
-            log.warning("Price at %s for %s is not available",
-                        timestamp.strftime('%Y-%m-%d'),
-                        asset)
+            log.debug("Price at %s for %s is not available",
+                      timestamp.strftime('%Y-%m-%d'), asset)
             return Decimal(0), False
-=======
-            value = Decimal(0)
-            log.debug("Price at %s for %s is not available",
-                      timestamp.strftime('%Y-%m-%d'),
-                      asset)
-        return value
->>>>>>> c59e109a
 
     def get_current_value(self, asset, quantity):
         asset_price_ccy, name, data_source = self.get_latest_price(asset)
