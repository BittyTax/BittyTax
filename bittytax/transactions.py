--- conflicted
+++ resolved
@@ -181,18 +181,12 @@
         if self.quantity is None:
             return ''
         return '{:0,f}'.format(self.quantity.normalize())
-
-<<<<<<< HEAD
+      
     def _format_note(self):
         if self.note:
             return "'%s' " % self.note
         return ''
 
-    def _format_matched(self):
-        return '//' if self.matched else ''
-
-=======
->>>>>>> 3e757bd1
     def _format_pooled(self, bold=False):
         if self.pooled:
             return " %s[%s]%s" % (
@@ -323,12 +317,7 @@
         return ''
 
     def __str__(self, pooled_bold=False, quantity_bold=False):
-<<<<<<< HEAD
-        return "%s%s%s %s%s %s %s%s%s%s '%s' %s %s[TID:%s]%s" % (
-            self._format_matched(),
-=======
-        return "%s%s %s%s %s %s%s%s%s '%s' %s [TID:%s]%s" % (
->>>>>>> 3e757bd1
+        return "%s%s %s%s %s %s%s%s%s '%s' %s %s[TID:%s]%s" % (
             type(self).__name__.upper(),
             '*' if not self.acquisition else '',
             self.t_type,
@@ -339,12 +328,8 @@
             self._format_cost(),
             self._format_fee(),
             self.wallet,
-<<<<<<< HEAD
-            self.timestamp.strftime('%Y-%m-%dT%H:%M:%S %Z'),
+            self._format_timestamp(),
             self._format_note(),
-=======
-            self._format_timestamp(),
->>>>>>> 3e757bd1
             self._format_tid(),
             self._format_pooled(pooled_bold))
 
@@ -431,12 +416,7 @@
         return ''
 
     def __str__(self, pooled_bold=False, quantity_bold=False):
-<<<<<<< HEAD
-        return "%s%s%s %s%s %s %s%s%s%s '%s' %s %s[TID:%s]%s" % (
-            self._format_matched(),
-=======
-        return "%s%s %s%s %s %s%s%s%s '%s' %s [TID:%s]%s" % (
->>>>>>> 3e757bd1
+        return "%s%s %s%s %s %s%s%s%s '%s' %s %s[TID:%s]%s" % (
             type(self).__name__.upper(),
             '*' if not self.disposal else '',
             self.t_type,
@@ -447,11 +427,7 @@
             self._format_proceeds(),
             self._format_fee(),
             self.wallet,
-<<<<<<< HEAD
-            self.timestamp.strftime('%Y-%m-%dT%H:%M:%S %Z'),
+            self._format_timestamp(),
             self._format_note(),
-=======
-            self._format_timestamp(),
->>>>>>> 3e757bd1
             self._format_tid(),
             self._format_pooled(pooled_bold))