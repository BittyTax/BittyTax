# Change Log
## [Unreleased]
### Fixed
- Coinbase parser: fixed regex to handle whole numbers, and a single digit after the decimal point.
- Conversion tool: handle .xlsx files with incorrect dimensions. ([#342](https://github.com/BittyTax/BittyTax/issues/342))
- Accounting tool: handle .xlsx files with incorrect dimensions. ([#342](https://github.com/BittyTax/BittyTax/issues/342))
- Coinbase parser: fixed missing "Fee Quantity" when zero.
- KuCoin parser: use UTC offset from Time header for timestamp.
- Accounting/Conversion tool: catch exception when importing a Google Sheet.
- Binance parser: use UTC offset from Date(UTC) header if present. ([#302](https://github.com/BittyTax/BittyTax/issues/302))
- Accounting tool: fix overlapping table data in PDF report.
- Trezor Suite parser: fee can be optional.
- Accounting tool: correct table formatting for Income in PDF report.
- Coinbase parser: strip currency symbols, brackets and commas from fiat values.
- Conversion tool: Interest should be mapped to Income not LoanInterest for RECAP output format.
- Price tool: CryptoCompare API rate limit reached returns 200 OK. ([#381](https://github.com/BittyTax/BittyTax/issues/381))
- Accounting tool: fix AttributeError exception when decoding cell color.
- Accounting/Price tool: Fix CoinGecko API error "Your request exceeds the allowed time range".
- Coinbase parser: fix missing warning for advanced trades which are crypto-to-crypto.
- Coinbase parser: fixed currency conversion when data file is not in local currency.
- Price tool: fix epoch_time.
- Accounting tool: skipping blank rows should also include the Note field being empty.
- Kraken parser: added missing fee for "staking".
- Kraken parser: "earn" with a fee must be a "reward" if the subtype is empty.
- Accounting tool: in PDF reports only word-wrap for asset-table and total-table.
- KuCoin parser: Fee can be empty for deposits and withdrawals.
- KuCoin parser: UTC can be without an offset.
- Coinbase parser: fixed advanced trades without the "at" exchange rate specified. ([#458](https://github.com/BittyTax/BittyTax/issues/458))
### Added
- Accounting tool: new PDF report format.
- Config: added classic_report parameter to switch to legacy PDF report format.
- Conversion tool: added parser for SwissBorg exchange.
- Coinbase parser: added new transaction types for transfers.
- Exodus parser: added fees for deposits.
- Ledger Live parser: added additional operation types.
- Coinbase Pro parser: added "conversion" and "rebate" types.
- Coinbase parser: added "Reward Income" and "Inflation Reward" transaction types.
- Coinbase parser: recognise "Coinbase Earn" transactions from the Notes.
- Conversion tool: added parser for Subscan explorer. ([#305](https://github.com/BittyTax/BittyTax/issues/305))
- KuCoin parser: added BillingHistory bundle files. ([#307](https://github.com/BittyTax/BittyTax/issues/307))
- CEX.IO parser: added additional staking types. ([#297](https://github.com/BittyTax/BittyTax/issues/297))
- Conversion tool: added parser for AdaLite wallet. ([#221](https://github.com/BittyTax/BittyTax/issues/221))
- Conversion tool: added parser for Gemini exchange. ([#220](https://github.com/BittyTax/BittyTax/issues/220))
- Conversion tool: DataParser dynamic field matching.
- Yoroi parser: added new export format.
- Coinbase parser: added "Staking Income" and "Advance Trade Buy/Sell" transaction types.
- Binance parser: added additional operation types for Statements. ([#319](https://github.com/BittyTax/BittyTax/issues/319))
- Conversion tool: added parser for FTMScan explorer. ([#262](https://github.com/BittyTax/BittyTax/issues/262))
- Conversion tool: added merge parser for FTMScan. ([#262](https://github.com/BittyTax/BittyTax/issues/262))
- Nexo parser: added new export format. ([#335](https://github.com/BittyTax/BittyTax/issues/335))
- Binance parser: new config "binance_statements_only".
- Binance parser: the Statements parser can now optionally include ALL transactions, i.e. deposits/withdrawals and trades.
- Conversion tool: new (--binance_statements_only) command option.
- Conversion tool: new (--binance_multi_bnb_split_even) command option.
- BlockFi parser: added new export format.
- BlockFi parser: added "Crypto Transfer" and "BIA Withdraw" transaction types.
- Conversion tool: added parser for Binance.US exchange.
- Celsius parser: added "Swap in" and "Swap out" transaction types.
- Config: added more fiat currencies to FIAT_LIST.
- BscScan parser: added new export formats. ([#343](https://github.com/BittyTax/BittyTax/issues/343))
- Binance parser: added "Airdrop Assets" operation. ([#347](https://github.com/BittyTax/BittyTax/issues/347))
- Config: added local_timezone and date_is_day_first parameters.
- Accounting tool: new transaction types added. Fork, Referral, Cashback and Fee-Rebate.
- Kraken parser: added "dividend" and "earn" types.
- Bitpanda parser: added new export format. ([#352](https://github.com/BittyTax/BittyTax/issues/352))
- Koinly parser: added support for non-GBP exports. ([#353](https://github.com/BittyTax/BittyTax/issues/353))
- Kraken parser: added removal of staking suffixes.
- Kraken parser: negative "staking" transactions result in a Spend.
- Kraken parser: handle trades with no counter asset.
- Conversion tool: added DataFormatNotSupported exception.
- KuCoin parser: added "Spot Orders" and "Account History_Funding" files.
- Kraken parser: added new export format. ([#355](https://github.com/BittyTax/BittyTax/issues/355))
- CoinTracking parser: added support for non-GBP exports.
- Generic parser: added support for non-GBP exports.
- Trezor Suite parser: added support for non-GBP exports.
- Uphold parser: added support for non-GBP exports.
- Kraken parser: added "adjustment" type.
<<<<<<< HEAD
- Conversion tool: added parser for Gate.io exchange.
=======
- Conversion tool: added parser for Gate.io exchange. ([#152](https://github.com/BittyTax/BittyTax/issues/152))
- Crypto.com parser: added "finance.lockup.dpos_compound_interest.crypto_wallet" and finance.lockup.dpos_lock.crypto_wallet" transaction kinds. ([#356](https://github.com/BittyTax/BittyTax/issues/356))
- Kraken parser: handle "/" in trading pair.
- Binance parser: added "Token Swap - Redenomination/Rebranding" and "Token Swap - Distribution" operation.
- Bitstamp parser: added new export format.
- Accounting/Conversion/Price tool: output command line arguments in debug log.
- Coinbase parser: added new export format.
- Etherscan parser: added new export formats.
- BscScan parser: added new export formats.
- FTMScan parser: added new export formats.
- HecoInfo parser: added new export formats.
- PolygonScan parser: added new export formats.
- SnowTrace parser: added new export formats.
- Etherscan merger: handle new export formats.
- Conversion tool: added ConsolidateType to DataParser to control data file consolidation.
- Conversion tool: added parser and merge parser for CoinCorner.
- Blockchain.com parser: added new export format.
- Conversion tool: added parser for BitcoinTaxes accounting data.
- Conversion tool: added parser for Kinesis exchange.
- Snowtrace parser: added new Snowtrace export format.
- Config: added transaction_fee_allowable_cost parameter.
- Ledger Live parser: new data file format added.
- Exodus parser: added "deposit (failed)" type.
- Conversion tool: added new parser for Eternl wallet.
- Conversion tool: added new parser for MyMonero wallet.
- Accounting/Conversion tool: audit spreadsheet output to help with troubleshooting negative balances, and integrity check issues.
- Accounting tool: calculate transfer mismatches and warn during audit instead of waiting for the integrity check to fail.
- Accounting tool: audit report now shows asset balances (split by crypto and fiat) as well as any transfer mismatches.
- Accounting tool: added source filename of transaction records to cover page of PDF report.
- Conversion tool: added new parser for Easy Crypto NZ exchange.
- KuCoin parser: added new export formats for deposits and withdrawals.
- BlockFi parser: added handling of "Cc Rewards Redemption" and "Trade" transaction types.
- Conversion tool: added new parser for PayPal.
- Conversion tool: added new parser for WhiteBIT exchange.
- Scripts: added batch scripts to make BittyTax easier to use on Windows.
- Binance.US parser: added handling of "Sell" category.
- Scripts: added AppleScripts to make BittyTax easier to use on macOS.
- Coinbase parser: added "Subscription Rebates (24 Hours)" transaction type.
- Conversion tool: added new parser for Neon Wallet.
- Config: added optional API key config for data sources.
- Bittrex parser: new data file formats added.
- Accounting tool: new transaction types added. Margin-Gain, Margin-Loss, Margin-Fee, Loan, Loan-Repayment and Loan-Interest.
- Accounting tool: added Margin Trading section to tax report.
- Conversion tool: added Margin-Gain, Margin-Loss, Margin-Fee, Loan, Loan-Repayment and Loan-Interest mappings for RECAP output format.
- Conversion tool: added parser for Blockpit accounting data.
- Conversion tool: added parser for Deribit.
- Binance parser: added Futures and Margin trading.
- Kraken parser: added Margin trading.
- KuCoin parser: added Futures trading.
- Accointing parser: added mapping for "margin_gain", "margin_loss" and "margin_fee".
- CoinTracking parser: added mapping for "Margin Profit", "Margin Loss" and "Margin Fee".
- Koinly parser: added mapping for "Realized gain", "Loan", "Margin loan", "Margin fee", "Loan repayment" "Margin replayment", "Loan fee", "Other income", "Lending interest", "Cashback", "Salary" and "Fee refund".
- Nexo parser: improved loan handling and added new loan transaction types.
- Conversion tool: added parser for MEXC exchange.
- Binance.US parser: added new export format.
- Conversion tool: added parser for TradeOgre exchange.
- Conversion tool: added parser for Voyager exchange.
- Conversion tool: added parser for LBank exchange.
- Conversion tool: added parser for Bybit exchange.
- Conversion tool: added parser for Robinhood exchange.
- Conversion tool: added parser for Aptoscan explorer.
- Conversion tool: added parser for FatStx explorer.
- Conversion tool: added parser for Cash App wallet.
- Crypto.com parser: added "finance.dpos.non_compound_interest.crypto_wallet" and "finance.dpos.staking.crypto_wallet" transaction kinds. ([#383](https://github.com/BittyTax/BittyTax/issues/383))
- HitBTC parser: added new trade history export.
- Voyager parser: added new export format.
- Deribit parser: added new export format.
- Coinbase parser: added "Pro Deposit" and "Pro Withdrawal" transaction types.
- Binance parser: added "Cross Margin" and "Transaction Fee" for margin statements. ([#395](https://github.com/BittyTax/BittyTax/issues/395))
- Accounting/Price tool: added CryptoCompare asset IDs to allow custom mapping of asset symbols.
- BlockFi parser: added "BIA Deposit" transaction type.
- Config: added USDC to crypto_list.
- CoinTracker parser: added new export format. ([#401](https://github.com/BittyTax/BittyTax/issues/401))
- Conversion tool: added (--cryptoasset) option.
- Nexo parser: added "Administrative Deduction", "Nexo Card Purchase" and "Transfer To Pro Wallet" types.
- Kraken parser: added "earn" subtypes "reward", "migration", "autoallocate" and "deallocation".
- Crypto.com parser: added "finance.dpos.compound_interest.crypto_wallet" and "recurring_buy_order" transaction kinds.
- Scripts: added PowerShell scripts to make BittyTax easier to use on Windows.
- Exodus parser: added "withdrawal (failed)" type.
- CoinCorner parser: added new export format.
- Coinbase parser: calculate amount/fee for advanced trades.
- Conversion tool: added parser for Revolut app.
- Binance parser: added new deposits/withdrawals export formats.
- Binance parser: added "Swap Farming Rewards", "Swap Farming Transaction", "Liquid Swap Sell", "Liquid Swap Add", "Liquid Swap Add/Sell", "Liquidity Farming Remove" operations.
- Conversion tool: added merge parser for Binance to handle stake/unstake of "Liquid Swap" and "Simple Earn Flexible", where you can gain/lose tokens.
- Conversion tool: show duplicate rows detected when debug is on.
- AdaLite parser: added new export format. ([#418](https://github.com/BittyTax/BittyTax/issues/418))
- Crypto.com parser: added "finance.dpos.unstaking.crypto_wallet" transaction kind. ([#419](https://github.com/BittyTax/BittyTax/issues/419))
- Conversion tool: added stream output as option for OutputExcel.
- Nexo parser: added new export format which includes fees.
- Conversion tool: added parser for Blockchain.com Exchange.
- Binance parser: added "Savings" Account. ([#422](https://github.com/BittyTax/BittyTax/issues/422))
- Conversion tool: added parser for Changelly Exchange.
- Kraken parser: added "allocation" subtype. ([#424](https://github.com/BittyTax/BittyTax/issues/424))
- Ledger Live parser: added "UNBOND" and "WITHDRAW_UNBONDED" Operation Types. ([#426](https://github.com/BittyTax/BittyTax/issues/426))
- Binance parser: added "Referral Commission" operation. ([#430](https://github.com/BittyTax/BittyTax/issues/430))
- Nexo parser: added handling for "Transfer to Nexo User" and "Earn Interest Adjustment" in Details.
- KuCoin parser: added "Fiat Deposits", "Third-Party Payment", "Fast Trade Orders" files.
- Binance parser: added "Funding" Account, and "Send" and "Campaign Related Reward" Operations.
- Coinbase parser: added "Donation" and "Admin Debit" transaction types.
- Accounting tool: split tax rates for 2024/25. ([#429](https://github.com/BittyTax/BittyTax/issues/429))
- Accounting tool: tax rates and allowance for 2025/26.
- Accounting tool: new transaction type Margin-Fee-Rebate added. ([#415](https://github.com/BittyTax/BittyTax/issues/415))
- CoinTracker parser: added "STAKING_REWARD", "INTEREST_PAYMENT" and "INCOME" types.
- Nexo parser: added "Transfer From Pro Wallet" type. ([#442](https://github.com/BittyTax/BittyTax/issues/442))
- Accounting tool/Conversion tool: added BITTYTAX_TERMINAL environment variable.
- KuCoin parser: added "Convert Dust to KCS" type in Account History.
>>>>>>> 39f5b01f
### Changed
- Conversion tool: openpyxl use read-only mode. ([#337](https://github.com/BittyTax/BittyTax/issues/337))
- Accounting tool: openpyxl use read-only mode. ([#337](https://github.com/BittyTax/BittyTax/issues/337))
- Kraken parser: trading pair splitting improvements.
- Binance parser: trading pair splitting improvements.
- Binance parser: improved "Small Assets Exchange BNB" handling.
- Bitfinex parser: use date_is_day_first from config.
- CoinTracking parser: use date_is_day_first from config.
- Electrum parser: use local_timezone from config.
- Qt Wallet parser: use local_timezone from config.
- Trezor Suite parser: use local_timezone and date_is_day_first from config.
- Volt parser: use local_timezone and date_is_day_first from config.
- Zerion parser: use local_timezone from config.
- Accointing parser: use Fork instead of Gift-Received.
- Binance parser: use Referral/Airdrop instead of Gift-Received.
- Bitfinex parser: use Referral instead of Gift-Received.
- BlockFi parser: use Referral/Airdrop instead of Gift-Received.
- BnkToTheFuture parser: use Airdrop instead of Gift-Received.
- Celsius parser: use Referral/Airdrop instead of Gift-Received.
- CEX.IO parser: use Referral/Fee-Rebate instead of Gift-Received.
- Circle parser: use Fork instead of Airdrop.
- Coinbase parser: use Referral instead of Gift-Received.
- Coinbase Pro parser: use Fee-Rebate instead of Gift-Received.
- CoinTracking parser: use Airdrop instead of Gift-Received.
- Crypto.com parser: use Referral/Cashback/Airdrop instead of Gift-Received, use Spend instead of Gift-Sent.
- FTX parser: use Fee-Rebate instead of Gift-Received.
- Gravity parser: use Referral instead of Gift-Received.
- HitBTC parser: use Fee-Rebate instead of Gift-Received.
- Hotbit parser: use Fee-Rebate instead of Gift-Received.
- Koinly parser: use Fork/Airdrop instead of Gift-Received.
- Kraken parser: use Referral/Fee-Rebate instead of Gift-Received.
- Nexo parser: use Referral/Cashback/Airdrop instead of Gift-Received.
- OKX parser: use Fee-Rebate instead of Gift-Received.
- Paxful parser: use Referral instead of Gift-Received.
- SwissBorg parser: use Airdrop instead of Gift-Received.
- Coinbase parser: reworked legacy multi-currency support.
- CoinTracking parser: Lost/Stolen transactions now include sell value if available.
- Conversion tool: specifying a directory as the filename will recursively parse all files in all subdirectories.
- Accounting/Conversion tool: display output filenames with absolute paths.
- Accounting tool: use stdout not stderr.
- Coinbase parser: advanced trade buy/sell in different currency, use local currency instead of requiring manual entry.
- Qt Wallet parser: get symbol via input if cryptoasset cannot be identified.
- Qt Wallet parser: ask if unconfirmed transactions should be included.
- Electrum parser: get symbol via input if cryptoasset cannot be identified.
- Blockscout parser: get symbol via input if cryptoasset cannot be identified.
- Bitfinex parser: used ConsolidateType to prevent data file consolidation unless header matches.
- Coinbase Pro parser: used ConsolidateType to prevent data file consolidation unless header matches.
- Electrum parser: used ConsolidateType to prevent data file consolidation unless header matches.
- Generic parser: used ConsolidateType to prevent data file consolidation.
- Qt Wallet parser: used ConsolidateType to prevent data file consolidation unless header matches.
- TradeSatoshi parser: used ConsolidateType to prevent data file consolidation unless header matches.
- Trezor parser: used ConsolidateType to prevent data file consolidation unless header matches.
- Conversion tool: changed DataMerge to merge with only a single data parser, required for CoinCorner merge parser.
- Accounting tool: skip valuation of asset in holdings report if API fails.
- Accounting tool: removed nowrapfilter from PDF report templates.
- Etherscan parser/merger: made generic so will support any Etherscan clone.
- Accounting tool: Lost transactions can now include an optional fee.
- Accounting tool: use different default filenames for each type of PDF report.
- Conversion tool: use comma thousand separator for high precision numbers when strings.
- Accounting tool: disposal types changed to be an Enum.
- BlockFi parser: "Withdrawal Fee" now joined to the "Withdrawal".
- Koinly parser: changed "Reward" to map to Staking.
- Accounting tool: for NFTs, a space between the symbol name and ID is now optional, i.e. CryptoPunk#369.
- FTX parser: handle optional fee.
- Coinbase parser: updated regex for Advanced Trades.
- Conversional tool: use cell range for conditional formatting.
- Accounting tool: use cell range for conditional formatting in audit log spreadsheet.
- Conversional tool: use datetime.MAXYEAR for default timestamp.
- Exodus parser: skip empty rows.
- Binance parser: updated regex for quantities without decimal places.
- Accounting tool: audit excel report now uses built-in autofit for column width.
- Conversion tool: use stdout for EXCEL file creation message.
- Conversion tool: changed DataParser defaults and made args optional.
- Conversion tool: moved sheet_name and table_name functions to OutputExcel.
- Conversion tool: header in OutputBase now uses place holders for the currency.
- Nexo parser: "Deposit To Exchange" and "Exchange To Withdraw" made trades.
- Binance parser: use Margin-Fee-Rebate instead of Fee-Rebate for futures.
- ByBit parser: use Margin-Fee-Rebate instead of Fee-Rebate for futures.
- Deribit parser: use Margin-Fee-Rebate instead of Fee-Rebate for futures.
- KuCoin parser: use Margin-Fee-Rebate instead of Fee-Rebate for futures.
- Accounting tool: increased precision for Decimals from 28 to 30 digits.
- Accounting/Conversion tool: openpyxl.load_workbook set all parameters.
- Accounting/Conversion/Price tool: changed --version to include compiled state.
### Removed
- Conversion tool: removed merge parser for Coinbase/Coinbase Pro.
- Conversion tool: removed filename "is a directory" message.
- BscScan parser/merger: removed, replaced by generic Etherscan parser/merger.
- FTMScan parser/merger: removed, replaced by generic Etherscan parser/merger.
- HecoInfo parser/merger: removed, replaced by generic Etherscan parser/merger.
- PolygonScan parser/merger: removed, replaced by generic Etherscan parser/merger.
- SnowTrace parser/merger: removed, replaced by generic Etherscan parser/merger.
- Koinly parser: removed "Staking" and "Loan interest".

## Version [0.5.2] (2023-12-22)
Important:-

The tax calculations for NFTs have been corrected, they are no longer "same day" pooled, or "same day"/"bed & breakfast" matched. NFT disposals will appear as "Unpooled" in the report. If you have made any NFT disposals, we recommend you re-generate your tax reports to ensure your capital gains tax is correct.

### Fixed
- Conversion tool: prevent xlrd from outputting logging in some situations.
- Accounting tool: NFTs should be not be pooled, and no matching rules applied. ([#316](https://github.com/BittyTax/BittyTax/issues/316))
### Added
- Conversion tool: identify data file types (.xls, .zip/.xlsx) using magic numbers.
- Conversion tool: identify duplicate data files using hashes.
- Binance parser: warning if BNB amount is not available.
- Added static typing. ([#230](https://github.com/BittyTax/BittyTax/issues/230))
- Added support for Python 3.12.
- Binance parser: added "Transaction Fee" operation for statements. ([#314](https://github.com/BittyTax/BittyTax/issues/314))
- Etherscan parser: added new export formats. ([#313](https://github.com/BittyTax/BittyTax/issues/313))
- Kraken parser: updated the assets list used for splitting the trading pair.
- Kraken parser: added "spotfromfutures" subtype. ([#310](https://github.com/BittyTax/BittyTax/issues/310))
- Conversion tool: added merge parser for Coinbase/Coinbase Pro.
- Conversion tool: added parser for CoinTracker accounting data.
- Conversion tool: new config "large_data" added.
- Conversion tool: added parser for FTX exchange. ([#80](https://github.com/BittyTax/BittyTax/issues/80))
- Accounting tool: added audit only (--audit) option. ([#97](https://github.com/BittyTax/BittyTax/issues/97))
- Volt parser: new data file format added.
- Conversion tool: added parser for Blockscout explorer.
- Conversion tool: added parser for Paxful exchange.
- Koinly parser: added renamed types.
### Changed
- Accounting tool: use openpyxl instead of xlrd for reading .xlsx files. ([#260](https://github.com/BittyTax/BittyTax/issues/260))
- Conversion tool: use openpyxl instead of xlrd for reading .xlsx files. ([#260](https://github.com/BittyTax/BittyTax/issues/260))
- Conversion tool: error with non-zero exit status if no data files are processed. ([#253](https://github.com/BittyTax/BittyTax/issues/253))
- Conversion tool: report and continue any unexpected parser/merger exceptions.
- Binance parser: add renamed Operation/Account. ([#300](https://github.com/BittyTax/BittyTax/issues/300))
- Make code Python 3 compliant.
- Conversion tool: check if file is a directory before opening.
- Coinbase parser: check for Advanced Trades that trading pair matches the currency. ([#304](https://github.com/BittyTax/BittyTax/issues/304))
- Conversion tool: sort data parsers case insensitive.
- Config: added missing defaults.
- Conversion tool: binance_multi_bnb_split_even flag now supports multiple bnb converts happening at the same time.
### Removed
- Removed support for Python 2.7 as it is end of life.
- Removed support for Python 3.6 as it is end of life.
- Conversion tool: removed 15-digit precision warning for CSV output. ([#308](https://github.com/BittyTax/BittyTax/issues/308))
- Config: removed CoinDesk as BTC price data source. ([#318](https://github.com/BittyTax/BittyTax/issues/318))
- Energy Web parser: removed, replaced by generic Blockscout parser.

## Version [0.5.1] (2023-04-04)
Important:-

The `Lost` transaction type was incorrectly performing the buy-back before the sell, resulting in a loss for only half of the purchase cost. If you have used this transaction type previously we recommend you re-generate your tax reports to ensure the capital gains disposal is for the full cost of the lost asset.

### Fixed
- Binance parser: handle symbols with leading digit.
- Bitfinex parser: handle '-' in FEE PERC column. ([#197](https://github.com/BittyTax/BittyTax/issues/197))
- Binance parser: handle a Distribution which is negative. ([#179](https://github.com/BittyTax/BittyTax/issues/179))
- Etherscan parser: failed transactions should not result in Deposits. ([#226](https://github.com/BittyTax/BittyTax/issues/226))
- BscScan parser: failed transactions should not result in Deposits.
- HecoInfo parser: failed transactions should not result in Deposits.
- PolygonScan parser: failed transactions should not result in Deposits.
- SnowTrace parser: failed transactions should not result in Deposits.
- Etherscan parser: treat NFTs as unique assets. ([#234](https://github.com/BittyTax/BittyTax/issues/234))
- Trezor Suite parser: support "SELF" and "FAILED" transaction types.
- Etherscan merger: merge transactions sent via third-party. ([#233](https://github.com/BittyTax/BittyTax/issues/233))
- Etherscan merger: multiple transfers of the same asset within one transaction should be summed. ([#235](https://github.com/BittyTax/BittyTax/issues/235))
- Etherscan parser: exclude failed internal transactions.
- HecoInfo parser: exclude failed internal transactions.
- BscScan parser: exclude failed internal transactions.
- PolygonScan parser: exclude failed internal transactions.
- SnowTrace parser: exclude failed internal transactions.
- Etherscan merger: only merge transactions for the same wallet address.
- Electrum parser: handle optional fees.
- Accounting tool: Lost transactions create wrong cost basis. ([#247](https://github.com/BittyTax/BittyTax/issues/247))
- Accounting tool: long notes overwrite financial data.
- Accounting tool: GMT, BST are not the same as Europe/London. ([#251](https://github.com/BittyTax/BittyTax/issues/251))
- Binance parser: cash deposits should be gross amount. ([#257](https://github.com/BittyTax/BittyTax/issues/257))
- Coinbase parser: handle commas in Buy Quantity matched from Note.
- Hotbit parser: trade export (from support) timestamps are Hong Kong timezone.
- Accounting tool: footer/page no. missing from PDF report.
- Electrum parser: handle commas in values.
- Accounting tool: update 4x annual allowance warning. ([#211](https://github.com/BittyTax/BittyTax/issues/211))
- Binance parser: added missing operations for Statements. ([#283](https://github.com/BittyTax/BittyTax/issues/283))
- Crypto.com parser: fix handling of fiat deposits/withdrawals.
- Kraken parser: fix spend/receive transactions types. ([#296](https://github.com/BittyTax/BittyTax/issues/296))
- Qt Wallet parser: check parser.args exists.
### Added
- Conversion tool: generic parser added to support import from CryptoCredible tool.
- Conversion tool: added parser for SnowTrace explorer.
- Conversion tool: added parser for PolygonScan explorer.
- Conversion tool: added merge parser for SnowTrace.
- Conversion tool: added merge parser for PolygonScan.
- HandCash parser: added new export format.
- Conversion tool: added parser for Volt wallet.
- Conversion tool: added parser for qTrade exchange.
- Bitfinex parser: added ledger support.
- Hotbit parser: added new orders export(s).
- Hotbit parser: added trades format.
- Binance parser: added Convert History format. ([#208](https://github.com/BittyTax/BittyTax/issues/208))
- Conversion tool: added parser for Nault wallet.
- Accounting tool: hide empty balances/wallets from the audit report. ([#229](https://github.com/BittyTax/BittyTax/issues/229))
- Accounting tool: include fiat transactions in the income report. ([#144](https://github.com/BittyTax/BittyTax/issues/144))
- Bittrex parser: new data file formats added.
- Conversion tool: added parser for Bittylicious.
- Conversion tool: added parser for Mercatox exchange.
- Conversion tool: added parser for Bitpanda exchange.
- Conversion tool: added parser for CoinList exchange.
- Conversion tool: added parser for Koinly accounting data.
- Accounting tool: tax rates and allowance for 2022/23.
- Crypto.com parser: added new export format. ([#248](https://github.com/BittyTax/BittyTax/issues/248))
- Nexo parser: added new export format. ([#246](https://github.com/BittyTax/BittyTax/issues/246))
- Binance parser: added new deposits/withdrawals format. ([#258](https://github.com/BittyTax/BittyTax/issues/258))
- Coinbase parser: new "Transaction history" data file format added.
- Hotbit parser: new "Orders" data file format added.
- Conversion tool: added parser for Coinmetro exchange.
- Conversion tool: added parser for Zelcore wallet.
- Conversion tool: added parser for the BnkToTheFuture platform.
- Binance parser: added new/re-named operations for Statements. ([#274](https://github.com/BittyTax/BittyTax/issues/274))
- Binance parser: added config to split BNB quantity across multiple tokens.
- Conversion tool: added parser for StakeTax.
- Nexo parser: added new export format. ([#286](https://github.com/BittyTax/BittyTax/issues/286))
- Etherscan parser: added new export formats. ([#290](https://github.com/BittyTax/BittyTax/issues/290))
- Trezor Suite parser: added new export format. ([#282](https://github.com/BittyTax/BittyTax/issues/282))
- Accounting tool: tax rates and allowance for 2023/24 and 2024/25.
- Exodus parser: added new export format. ([#200](https://github.com/BittyTax/BittyTax/issues/200))
- Accointing parser: added new export format. ([#219](https://github.com/BittyTax/BittyTax/issues/219))
- Conversion tool: added parser for Yoroi wallet.
- Celsius parser: added new export format.
- Conversion tool: added parser for CEX.IO exchange.
- Setup.py fixed for Python 3.11.
- Binance parser: added re-named operations for Statements. ([#292](https://github.com/BittyTax/BittyTax/issues/292))
- OKX parser: added new export formats. ([#293](https://github.com/BittyTax/BittyTax/issues/293))
- Exodus parser: added staking export.
- Conversion tool: added warning if duplicate rows found.
### Changed
- Binance parser: performance improvements for large data sets.
- Coinbase Pro parser: performance improvements for large data sets.
- GateHub parser: performance improvements for large data sets.
- Gravity parser: performance improvements for large data sets.
- Etherscan merger: performance improvements for large data sets.
- Etherscan merger: support merging of NFT and Internal txns exports.
- Etherscan parser: append contract address for LP tokens.
- Gravity parser: referral fee payouts.
- Binance parser: added "Large OTC trading" operation. ([#191](https://github.com/BittyTax/BittyTax/issues/191))
- Binance parser: added additional operations.
- Crypto.com parser: added "lockup_unlock" transaction type. ([#227](https://github.com/BittyTax/BittyTax/issues/227))
- Binance parser: removed "Large OTC trading".
- Etherscan parser: include address in wallet name.
- HecoInfo parser: include address in wallet name.
- BscScan parser: include address in wallet name.
- PolygonScan parser: include address in wallet name.
- SnowTrace parser: include address in wallet name.
- Coinbase parser: added "Learning Reward" transaction type.
- Coinbase parser: added "Advanced Trade Buy/Sell" transaction types. ([#269](https://github.com/BittyTax/BittyTax/issues/269))
- Binance parser: added "ETH 2.0 Staking" operation. ([#273](https://github.com/BittyTax/BittyTax/issues/273))
- Binance parser: error unrecognised operations.
- Conversion tool: updated mappings for RECAP output format.
- Bitstamp parser: added "Staking reward" transaction type.
- Crypto.com parser: added additional transaction kinds. ([#285](https://github.com/BittyTax/BittyTax/issues/285))
- KuCoin parser: make direction field case-insensitive. ([#189](https://github.com/BittyTax/BittyTax/issues/189))
- BlockFi parser: added "Referral Bonus" transaction type. ([#159](https://github.com/BittyTax/BittyTax/issues/159))
- Kraken parser: use Ledgers export for trades.
- Coinbase Pro parser: deprecated Fills parser.
- Koinly parser: allow unsupported types.
- Config: error and exit if config load fails.
- KuCoin parser: add note for withdrawals from Remark field.

## Version [0.5.0] Beta (2021-11-11)
Important:-

1. A new Note field has been added to the end of the transaction record format (column M), this is used to add a description to a transaction. It is recommended that you add the additional Note column to all your existing transaction records.

2. The `Charity-Sent` transaction type has been changed from a normal disposal (same as a `Gift-Sent`) to being a "*No Gain/No Loss*" disposal, the same as a `Gift-Spouse`. If you have used this transaction type previously we recommend you re-generate your tax reports as you may have overpaid capital gains tax.

3. The ExchangeRatesAPI and RatesAPI data sources are no longer available. Please update your `bittytax.conf` file to use the new BittyTaxAPI as shown below, this file resides in your .bittytax folder within your home directory.

```
data_source_fiat:
    ['BittyTaxAPI']
```

### Fixed
- Accounting tool: "xlrd.biffh.XLRDError: Excel xlsx file; not supported" Exception. ([#36](https://github.com/BittyTax/BittyTax/issues/36))
- Coinbase parser: added support for Convert transactions. ([#46](https://github.com/BittyTax/BittyTax/issues/46))
- Coinbase parser: mis-classifying trade as gift-received. ([#47](https://github.com/BittyTax/BittyTax/issues/47))
- Accounting tool: unexpected treatment of withdrawal fees (transfers_include=False). ([#56](https://github.com/BittyTax/BittyTax/issues/56))
- Accounting tool: assets which only have matched disposals are not shown in holdings report. ([#60](https://github.com/BittyTax/BittyTax/issues/60))
- Coinbase Pro parser: fills export, buy quantity missing fee.
- Price tool: list command returns error. ([#86](https://github.com/BittyTax/BittyTax/issues/86))
- Price tool: -ds option returns "KeyError: 'price'" exception.
- Conversion tool: strip whitespace from header.
- Accounting tool: Charity-Sent should be a "No Gain/No Loss" disposal. ([#77](https://github.com/BittyTax/BittyTax/issues/77))
- Accounting tool: The "ten day" rule for companies, should match the buy to sell, not sell to buy-back. ([#131](https://github.com/BittyTax/BittyTax/issues/131))
- Kraken parser: Trading pair split broken for XTZ/GBP. ([#124](https://github.com/BittyTax/BittyTax/issues/124))
- Binance parser: Removed "Unexpected Coin content" error. ([#132](https://github.com/BittyTax/BittyTax/issues/132)) 
- Trezor parser: Timestamp is GMT+1.
- Etherscan parser: "Sell Quantity" should be zero for failed withdrawals.
- BscScan parser: "Sell Quantity" should be zero for failed withdrawals.
- HecoInfo parser: "Sell Quantity" should be zero for failed withdrawals.
- Nexo parser: Timestamp is CET. ([#188](https://github.com/BittyTax/BittyTax/issues/188))
### Added
- Etherscan parser: added internal transactions export.
- Binance parser: added cash deposit and withdrawal exports.
- Binance parser: added statements export.
- Bitfinex parser: new "Trades" data file format added. ([#41](https://github.com/BittyTax/BittyTax/issues/41))
- Bittrex parser: new deposits data file format added.
- Coinbase parser: new config "coinbase_zero_fees_are_gifts" added.
- Accounting/Conversion tool: support for milli/microsecond timestamps.
- Accounting tool: export option for transaction records with prices.
- Price/Accounting tool: support for duplicate symbol names. ([#34](https://github.com/BittyTax/BittyTax/issues/34))
- Price tool: search option (-s) added to list command.
- Price tool: data source (-ds) option added to list command.
- Accounting tool: config for allowable cost attribution.
- Accounting tool: integrity check (disposals between transfers).
- Accounting tool: warning given if disposal detected between transfers.
- Accounting tool: integrity check (audit balances against section 104 pools).
- Accounting tool: skip integrity check (--skipint) option added.
- Accounting tool: new Note field added to transaction record format.
- Accounting tool: note field added to income report.
- Conversion tool: note field added to the Excel and CSV output.
- Accounting tool: new config "transfer_fee_disposal" added (transfers_include=False). ([#56](https://github.com/BittyTax/BittyTax/issues/56))
- Accounting tool: Excel files with worksheet names prefixed with '--' are ignored by the import.
- Accounting tool: tax rates and allowance for 2021/22.
- Accounting tool: tax rules for UK companies.
- Accounting tool: tax rules option (--taxrules) added.
- Local currency support.
- Accounting tool: new config "transfer_fee_allowable_cost" added.
- Conversion tool: allow wildcards in filenames.
- Conversion tool: added dictionary to DataRow.
- Conversion tool: "Savings & Loans" parser category added.
- Conversion tool: convert_currency method added to DataParser.
- Conversion tool: added parser for BlockFi.
- Conversion tool: added parser for Celsius.
- Conversion tool: added parser for Coinomi wallet.
- Conversion tool: added parser for Blockchain.com wallet.
- Conversion tool: convert multiple Excel worksheets.
- KuCoin parser: added new trade history exports.
- KuCoin parser: added deposit/withdrawal exports.
- HitBTC parser: added new trade history export.
- Electrum parser: new data file format added.
- Accounting tool: added dictionary to TransactionRow.
- New data source "Frankfurter" added for fiat exchange rates.
- Ledger Live parser: new data file format added.
- New data source "BittyTaxAPI" added for fiat exchange rates.
- Coinfloor parser: new "trades" data file format added.
- Gravity parser: new data file format added.
- Etherscan parser: new "Transactions" data file format added.
- Conversion tool: added parser for BscScan explorer.
- Conversion tool: specify the local currency of the "Value" headers.
- Conversion tool: added parser for Exodus wallet.
- Conversion tool: added parser for Zerion explorer.
- Conversion tool: added parser for Helium wallet and explorer.
- Conversion tool: added parser for Accointing accounting data.
- Bitfinex parser: new "movements" data file format added.
- Accounting tool: new transaction types Lost and Airdrop added.
- Binance parser: added trades statement export format.
- Conversion tool: added parser for HecoInfo explorer.
- Conversion tool: added parser for Trezor Suite.
- Binance parser: added new statement export format.
- Nexo parser: added new export format.
- Conversion tool: added merge parser for Etherscan.
- Conversion tool: added merge parser for BscScan.
- Conversion tool: added merge parser for HecoInfo.
- BscScan parser: new "Transactions" data file format added.
- HecoInfo parser: new "Transactions" data file format added.
- KuCoin parser: added new trade history export.
- Coinbase parser: new "Transaction history" data file format added.
### Changed
- Conversion tool: UnknownAddressError exception changed to generic DataFilenameError.
- Binance parser: use filename to determine if deposits or withdrawals.
- Binance parser: updated quote assets via new script.
- Crypto.com parser: added new "Supercharger" transaction types. ([#38](https://github.com/BittyTax/BittyTax/issues/38))
- Coinbase parser: added Coinbase Earn/Rewards Income transactions.
- Coinbase parser: get value (from spot price) where possible.
- Bittrex parser: added market buy/sell transactions.
- Ledger Live parser: fees now optional, as missing from ERC-20 wallets.
- Bitstamp parser: fees now optional.
- Accounting tool: same day pooling debug now only shows the pooled transactions.
- Accounting tool: section 104 debug also shows matched transactions.
- Crypto.com parser: added "campaign_reward" transaction type. ([#64](https://github.com/BittyTax/BittyTax/issues/64))
- Elecrum parser: Note field is mapped from 'label'.
- HandCash parser: Note field is mapped from 'note'.
- Qt Wallet parser: Note field is mapped from 'Label'.
- Trezor parser: Note field is mapped from 'Address Label'.
- Accounting tool: get value for fee if matching buy/sell asset has zero quantity or no price.
- Accounting tool: don't drop zero quantity buy/sell if fee value present.
- Accounting tool: ordering of all transactions when transfers_include=False.
- Ledger Live parser: added "FEES" and "REVEAL" operation types. ([#79](https://github.com/BittyTax/BittyTax/issues/79))
- Binance parser: added "Referrer rebates" operation type.
- Command line arguments now used locally instead of stored globally.
- Price tool: PriceData requires data source list to initialise.
- Conversion tool: all parsers updated to use DataRow dictionary.
- Crypto.com parser: added "crypto_to_van_sell_order" transaction type.
- Nexo parser: check for unconfirmed transactions.
- Qt Wallet parser: added "Masternode Reward" type.
- Qt Wallet parser: added support for VeriCoin-Qt wallet.
- Bittrex parser: filter unauthorised/cancelled withdrawals. ([#108](https://github.com/BittyTax/BittyTax/issues/108))
- Coinbase parser: added EUR and USD accounts.
- Conversion tool: refactored parsers to use kwargs.
- Conversion tool: better error handling for IOError.
- Increase data source API timeout to 30 seconds.
- Accounting tool: use fixed value (when specified) for counter asset prices.
- Accounting tool: don't store fixed value for transfers.
- Accounting tool: refactored import_records.py to use dictionary.
- Binance parser: added "POS savings interest" and "Savings Interest" operations. ([#137](https://github.com/BittyTax/BittyTax/issues/137))
- Binance parser: added "Super BNB Mining" operation.
- Crypto.com parser: added "supercharger_reward_to_app_credited" transaction type.
- Crypto.com parser: improved 'Native Amount' handling.
- Crypto.com parser: added "council_node_deposit_created" transaction type.
- Etherscan parser: add "Method" as a note.
- BscScan parser: add "Method" as a note.
- HecoInfo parser: add "Method" as a note.
- Config: transfers_include to False.
- Config: transfer_fee_allowable_cost to True.
### Removed
- Accounting tool: skip audit (-s or --skipaudit) option removed.
- Accounting tool: updated transactions debug removed.
- Config: ExchangeRatesAPI removed. ([#102](https://github.com/BittyTax/BittyTax/issues/102))

## Version [0.4.3] Beta (2020-12-04)
Important:- if upgrading, please remove your price data cache file for CryptoCompare: `~/.bittytax/cache/CryptoCompare.json` (see Issue [#29](https://github.com/BittyTax/BittyTax/issues/29))
### Fixed
- UserWarning: Must have at least one data row in in add_table().
- AttributeError: 'module' object has no attribute 'UTC'. ([#27](https://github.com/BittyTax/BittyTax/issues/27))
- Crypto.com parser: fix date parser.
- Incorrect price data for stablecoins via CryptoCompare. ([#29](https://github.com/BittyTax/BittyTax/issues/29))
### Added
- Conversion tool: added parser for CGTCalculator.
- Conversion tool: added parser for Nexo.
- Conversion tool: added parser for Kraken.
- HitBTC parser: new data file format added.
### Changed
- Hotbit parser: Negative fees are now set to zero.
- Accounting tool: Drop buy/sell/fee transactions of zero quantity.
- Crypto.com parser: Add support for referral_gift transaction type.

## Version [0.4.2] Beta (2020-10-30)
### Fixed
- Cell conversion of imported Excel data safer for python 2.
- Circle parser: filter out other currency symbols '£€$'.
- Cryptsy parser: sell/buy quantities already had fee included.
- Cryptopia parser: calculations rounded to 8 decimal places.
- Tqdm workaround (https://github.com/tqdm/tqdm/issues/777).
- Ledger Live parser: unrecognised operation type 'IN'.
- TradeSatoshi parser: calculations rounded to 8 decimal places.
- Trezor parser: "self" payment exception.
- Electrum parser: timestamp is in local time.
- KeyError: 'bpi' exception. ([#21](https://github.com/BittyTax/BittyTax/issues/21))
- Python 3.x compatibility. ([#20](https://github.com/BittyTax/BittyTax/issues/20))
- Conversion tool: Python 2, UnicodeDecodeError exception.
### Added
- Conversion tool: added parser for CoinTracking.info accounting data.
- Conversion tool: added parser for Gravity (Bitstocks) exchange.
- Etherscan parser: added ERC-20 tokens and ERC-721 NFTs exports.
- Bittrex parser: new data file format added.
- Coinbase Pro parser: new "Account Statement" data file format added.
- Coinbase parser: new "Transaction history" data file format added.
- Coinfloor parser: new "Deposit and Withdrawal" data file format added.
- Ledger Live parser: new data file format added.
- GateHub parser: new data file format added.
- Trezor parser: try and get symbol name from filename.
- Electrum parser: new data file format added (ElectrumSV).
- Conversion tool: added parser for Hotbit exchange.
- Conversion tool: added parser for Liquid exchange.
- Conversion tool: added parser for Energy Web explorer.
- Qt Wallet parser: recognise Namecoin operations.
- Qt Wallet parser: warning when skipping unconfirmed transactions.
- Conversion tool: added extra debug.
- Uphold parser: new data file format added.
- Poloniex parser: new "trades" data file format added.
- Poloniex parser: new "distributions" data file format added.
- Conversion tool: added colour bands to Excel output file.
- Binance parser: new "deposit" and "withdrawal" data file formats added.
- Accounting tool: new transaction types added (Staking, Interest, Dividend).
- Conversion tool: added parser for Crypto.com app.
- Accounting tool: added disclaimer to footer of PDF.
- Accounting tool: validate tax year argument.
- Price tool: added data source (-ds) argument.
- Accounting tool: new transaction type Gift-Spouse added.
- Coinbase Pro parser: new "Fills Statement" data file format added.
- Price tool: added list asset command.
### Changed
- Sort wallet names in audit debug as case-insensitive.
- Data source names in config are now case-insensitive.
- Accounting/Price tool: display error message if data source name unrecognised.
- Price tool: display error message if date is invalid.
- Conversion tool: set default font size in Excel workbook.
- Accounting/Price tool: don't display warning if the price data cache file does not exist.
- Qt Wallet parser: "payment to yourself" becomes withdrawal with just fee.
- HandCash parser: identify transactions to other users as gifts.
- Qt Wallet parser: get symbol name from "Amount" if available.
- Qt Wallet parser: -ca option takes precedence over any symbol name found in the data file.
- Conversion tool: Excel currency format changed to improve compatibility.
- Price tool: added commands for latest and historic prices.
- Price tool: quantity is now an optional argument, -q or --quantity is not required.

## Version [0.4.1] Beta (2020-07-25)
### Fixed
- Prevent a division by zero when calculating the fee proceeds.
- Exception UnboundLocalError: local variable 'url' referenced before assignment.
- Tax year end was excluding 5th April.
### Added
- Conversion tool: added parser for Interactive Investor stocks and shares.
### Changed
- Conversion tool: colour highlight element in row for parser failures.
- Accounting tool: colour highlight element in row for import failures.

## Version [0.4.0] Beta (2020-07-18)
### Added
- Accounting tool: colour output and progress bars/spinner.
- Conversion tool: colour output.
- Price tool: colour output.
### Changed
- Accounting tool: use latest price when a historic price is not available.

## Version [0.3.3] Beta (2020-06-29)
### Fixed
- Exception if transaction records input file contains less than the expected 12 columns. ([#5](https://github.com/BittyTax/BittyTax/issues/5))
- Historic or fixed fee indicator is incorrect when transaction is pooled. ([#7](https://github.com/BittyTax/BittyTax/issues/7))
- Tax-free allowance for 2021 missing. ([#13](https://github.com/BittyTax/BittyTax/issues/13))
- Circle Parser: added "fork" transaction type. ([#11](https://github.com/BittyTax/BittyTax/issues/11))
- Trezor Parser: wallets without labelling. ([#10](https://github.com/BittyTax/BittyTax/issues/10))
- Bitfinex Parser: calculations rounded to 8 decimal places. ([#14](https://github.com/BittyTax/BittyTax/issues/14))
- Conversion tool: python 2 raised exception if file format was unrecognised or file missing. ([#9](https://github.com/BittyTax/BittyTax/issues/9))
- Accounting tool: handle exception if input file is missing. ([#15](https://github.com/BittyTax/BittyTax/issues/15))
- Accounting tool: python 2 handle utf-8 characters in Excel file.
### Added
- Conversion tool: added parser for HandCash wallet.
### Changed
- Trezor Parser: fees are now included separately.

## Version [0.3.2] Beta (2020-04-11)
### Fixed
- Missing packages in setup.py.

## Version [0.3.0] Beta (2020-04-11)
### Fixed
- Proceeds 4x warning was missing from PDF.
### Added
- Conversion tool: Improved exception handling.
- Accounting tool: Identify if asset values are fixed or from historic price data.
- Accounting tool: PDF report output.
### Changed
- Accounting tool: Timestamps normalised to local time only for Buy/Sell transactions.
- Accounting tool: Made fees optional for Buy/Sell transactions.

## Version [0.2.1] Beta (2020-03-07)
### Fixed
- Tax summary: Gains in the year should exclude losses.
- Bittrex parser: Adjust quantity for partially filled orders.
### Added
- HitBTC exchange data files.
- KuCoin trades data file.
- Improved fee handling, including 3rd asset fees.
### Changed
- Conversion tool: Changed Excel spreadsheet style and added file properties.

## Version [0.2.0] Beta (2019-10-30)
### Fixed
- Bitfinex parser: wallet name typo.
- Conversion tool: use repr when parsing numbers in excel files to ensure no precision is lost.
- Coinbase: updated with new TransactionsReport header.
- Gatehub parser: exchange transactions with missing component incorrectly handled when --append option used.
### Added
- Audit: output transaction record in debug.
- Bittrex: new data file format for deposits and withdrawals added.
- Conversion tool: Support for Excel as output file format.
- Conversion tool: New --duplicates argument added to remove duplicate input rows across data files.
- Conversion tool: New -o argument added to specify an output filename for Excel or CSV files
- Accounting tool: Importing transaction records from an Excel file.
### Changed
- Remove trailing zeros from CSV output and other places in logging.
- TID's (Transaction ID) are now allocated in time order sequence.

## Version [0.1.4] Beta (2019-08-28)
### Fixed
- Audit function failure due to missing sort methods.
- More robust error handling for data source historic prices.
- Poloniex Withdrawals parser failure.
- Setup.py failing for Windows.
- Set encoding of stdout/sdterr to be utf-8.
- Re-raising exception failure in Python 3.
### Changed
- Conversion tool: The append option now appends the original data as extra columns in the CSV output.

## Version [0.1.3] Beta (2019-08-14)
### Fixed
- Bitstamp parser: added missing type 'Ripple deposit'.
- Coinbase Pro parser: filter "fee" transactions.
- Validate symbol is not missing for latest price response from data source.
- Poloniex parser: workaround to fix rounding issues found in recent trading history exports.
- Data parser: only match headers which are of the same number of fields.
### Added
- Bittrex: new data file format for trades added.
- TradeSatoshi: new data file format for deposits and withdrawals added.
- Conversion tool can now support data files with different CSV delimiters.
- Conversion tool has debug option.
- Conversion tool raises warning if 15-digit precision exceeded (Excel limit).
- Conversion tool: added option to output in Recap import CSV format.
### Removed
- Negative balance warning in a Section 104 holding.
- Logging removed from within config module.
### Changed
- Logging is now initialised by each tool, instead of within the `config.py` module.
- Conversion tool now outputs logging to `stderr` so it will be filtered when piping into `bittytax`.
- The `pricedata.py` module has been renamed `valueasset.py`, and main function moved to new `price.py` module.
- Package layout restructured, added subfolders for price and conv tools.
- Refactored code for "all_handler" data parsers.

## Version [0.1.2] Beta (2019-06-30)
### Fixed
- Fix for 'get_average_cost' exception when debug enabled.
- Same-day buy pools should the use the timestamp of earliest transaction, not the latest, this prevents the possibility of a negative balance.
- Circle parser: added missing transaction types, 'internal_switch_currency' and 'switch_currency'.
### Added
- Exchange data files: Wirex, Binance.
- Poloniex parser: added new withdrawalHistory.csv data format.
- Bitfinex exchange data files.

## Version [0.1.1] Beta (2019-05-29)
### Fixed
- Default bittytax.conf file was not being created when BittyTax was installed from a package, config file is now created at runtime if one does not already exist.

## Version [0.1.0] Beta (2019-05-23)
This is the initial beta release. Although it has been throughly tested, it's possible that your specific wallet/exchange data file contains data which was not programmed for. Please raise an issue if you find any problems.
### Added
- Command line tools for cryptoasset accounting, auditing and UK tax calculations (Capital Gains/Income Tax).
- Wallet data files supported: Electrum, Ledger Live, Qt Wallet, Trezor.
- Exchange data files supported: Bitstamp, Bittrex, ChangeTip, Circle, Coinbase, Coinbase Pro, Coinfloor, Cryptopia, Cryptsy, Gatehub, OKEx, Poloniex, TradeSatoshi, Uphold.
- Explorer data files supported: Etherscan.

[Unreleased]: https://github.com/BittyTax/BittyTax/compare/v0.5.2...HEAD
[0.5.2]: https://github.com/BittyTax/BittyTax/compare/v0.5.1...v0.5.2
[0.5.1]: https://github.com/BittyTax/BittyTax/compare/v0.5.0...v0.5.1
[0.5.0]: https://github.com/BittyTax/BittyTax/compare/v0.4.3...v0.5.0
[0.4.3]: https://github.com/BittyTax/BittyTax/compare/v0.4.2...v0.4.3
[0.4.2]: https://github.com/BittyTax/BittyTax/compare/v0.4.1...v0.4.2
[0.4.1]: https://github.com/BittyTax/BittyTax/compare/v0.4.0...v0.4.1
[0.4.0]: https://github.com/BittyTax/BittyTax/compare/v0.3.3...v0.4.0
[0.3.3]: https://github.com/BittyTax/BittyTax/compare/v0.3.2...v0.3.3
[0.3.2]: https://github.com/BittyTax/BittyTax/compare/v0.3.0...v0.3.2
[0.3.0]: https://github.com/BittyTax/BittyTax/compare/v0.2.1...v0.3.0
[0.2.1]: https://github.com/BittyTax/BittyTax/compare/v0.2.0...v0.2.1
[0.2.0]: https://github.com/BittyTax/BittyTax/compare/v0.1.4...v0.2.0
[0.1.4]: https://github.com/BittyTax/BittyTax/compare/v0.1.3...v0.1.4
[0.1.3]: https://github.com/BittyTax/BittyTax/compare/v0.1.2...v0.1.3
[0.1.2]: https://github.com/BittyTax/BittyTax/compare/v0.1.1...v0.1.2
[0.1.1]: https://github.com/BittyTax/BittyTax/compare/v0.1.0...v0.1.1
[0.1.0]: https://github.com/BittyTax/BittyTax/releases/tag/v0.1.0<|MERGE_RESOLUTION|>--- conflicted
+++ resolved
@@ -75,9 +75,6 @@
 - Trezor Suite parser: added support for non-GBP exports.
 - Uphold parser: added support for non-GBP exports.
 - Kraken parser: added "adjustment" type.
-<<<<<<< HEAD
-- Conversion tool: added parser for Gate.io exchange.
-=======
 - Conversion tool: added parser for Gate.io exchange. ([#152](https://github.com/BittyTax/BittyTax/issues/152))
 - Crypto.com parser: added "finance.lockup.dpos_compound_interest.crypto_wallet" and finance.lockup.dpos_lock.crypto_wallet" transaction kinds. ([#356](https://github.com/BittyTax/BittyTax/issues/356))
 - Kraken parser: handle "/" in trading pair.
@@ -185,7 +182,6 @@
 - Nexo parser: added "Transfer From Pro Wallet" type. ([#442](https://github.com/BittyTax/BittyTax/issues/442))
 - Accounting tool/Conversion tool: added BITTYTAX_TERMINAL environment variable.
 - KuCoin parser: added "Convert Dust to KCS" type in Account History.
->>>>>>> 39f5b01f
 ### Changed
 - Conversion tool: openpyxl use read-only mode. ([#337](https://github.com/BittyTax/BittyTax/issues/337))
 - Accounting tool: openpyxl use read-only mode. ([#337](https://github.com/BittyTax/BittyTax/issues/337))
