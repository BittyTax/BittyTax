# Change Log
## [Unreleased]
<<<<<<< HEAD
### Added
- Accounting tool: export option for transaction records with prices
=======
### Fixed
- Accounting tool: "xlrd.biffh.XLRDError: Excel xlsx file; not supported" Exception. ([#36](https://github.com/BittyTax/BittyTax/issues/36))
- Coinbase parser: added support for Convert transactions ([#46](https://github.com/BittyTax/BittyTax/issues/46))
- Coinbase parser: mis-classifying trade as gift-received ([#47](https://github.com/BittyTax/BittyTax/issues/47))
### Added
- Etherscan parser: added internal transactions export.
- Binance parser: added cash deposit and withdrawal exports.
- Binance parser: added statements export.
- Bitfinex parser: new "Trades" data file format added. ([#41](https://github.com/BittyTax/BittyTax/issues/41))
- Bittrex parser: new deposits data file format added.
- Coinbase parser: new config "coinbase_zero_fees_are_gifts" added.
- Accounting/Conversion tool: support for milli/microsecond timestamps.
### Changed
- Conversion tool: UnknownAddressError exception changed to generic DataFilenameError.
- Binance parser: use filename to determine if deposits or withdrawals.
- Binance parser: updated quote assets via new script.
- Crypto.com parser: added new "Supercharger" transaction types. ([#38](https://github.com/BittyTax/BittyTax/issues/38))
- Coinbase parser: added Coinbase Earn/Rewards Income transactions.
- Coinbase parser: get value (from spot price) where possible.
- Bittrex parser: added market buy/sell transactions.
- Ledger Live parser: fees now optional, as missing from ERC-20 wallets.
- Bitstamp parser: fees now optional.
- Accounting tool: same day pooling debug now only shows the pooled transactions.
>>>>>>> dfeae811

## Version [0.4.3] Beta (2020-12-04)
Important:- if upgrading, please remove your price data cache file for CryptoCompare: `~/.bittytax/cache/CryptoCompare.json` (see Issue [#29](https://github.com/BittyTax/BittyTax/issues/29))
### Fixed
- UserWarning: Must have at least one data row in in add_table().
- AttributeError: 'module' object has no attribute 'UTC'. ([#27](https://github.com/BittyTax/BittyTax/issues/27))
- Crypto.com parser: fix date parser.
- Incorrect price data for stablecoins via CryptoCompare. ([#29](https://github.com/BittyTax/BittyTax/issues/29))
### Added
- Conversion tool: added parser for CGTCalculator.
- Conversion tool: added parser for Nexo.
- Conversion tool: added parser for Kraken.
- HitBTC parser: new data file format added.
### Changed
- Hotbit parser: Negative fees are now set to zero.
- Accounting tool: Drop buy/sell/fee transactions of zero quantity.
- Crypto.com parser: Add support for referral_gift transaction type.

## Version [0.4.2] Beta (2020-10-30)
### Fixed
- Cell conversion of imported Excel data safer for python 2.
- Circle parser: filter out other currency symbols '£€$'.
- Cryptsy parser: sell/buy quantities already had fee included.
- Cryptopia parser: calculations rounded to 8 decimal places.
- Tqdm workaround (https://github.com/tqdm/tqdm/issues/777).
- Ledger Live parser: unrecognised operation type 'IN'.
- TradeSatoshi parser: calculations rounded to 8 decimal places.
- Trezor parser: "self" payment exception.
- Electrum parser: timestamp is in local time.
- KeyError: 'bpi' exception. ([#21](https://github.com/BittyTax/BittyTax/issues/21))
- Python 3.x compatibility. ([#20](https://github.com/BittyTax/BittyTax/issues/20))
- Conversion tool: Python 2, UnicodeDecodeError exception.
### Added
- Conversion tool: added parser for CoinTracking.info accounting data.
- Conversion tool: added parser for Gravity (Bitstocks) exchange.
- Etherscan parser: added ERC-20 tokens and ERC-721 NFTs exports.
- Bittrex parser: new data file format added.
- Coinbase Pro parser: new "Account Statement" data file format added.
- Coinbase parser: new "Transaction history" data file format added.
- Coinfloor parser: new "Deposit and Withdrawal" data file format added.
- Ledger Live parser: new data file format added.
- GateHub parser: new data file format added.
- Trezor parser: try and get symbol name from filename.
- Electrum parser: new data file format added (ElectrumSV).
- Conversion tool: added parser for Hotbit exchange.
- Conversion tool: added parser for Liquid exchange.
- Conversion tool: added parser for Energy Web explorer.
- Qt Wallet parser: recognise Namecoin operations.
- Qt Wallet parser: warning when skipping unconfirmed transactions.
- Conversion tool: added extra debug.
- Uphold parser: new data file format added.
- Poloniex parser: new "trades" data file format added.
- Poloniex parser: new "distributions" data file format added.
- Conversion tool: added colour bands to Excel output file.
- Binance parser: new "deposit" and "withdrawal" data file formats added.
- Accounting tool: new transaction types added (Staking, Interest, Dividend).
- Conversion tool: added parser for Crypto.com app.
- Accounting tool: added disclaimer to footer of PDF.
- Accounting tool: validate tax year argument.
- Price tool: added data source (-ds) argument.
- Accounting tool: new transaction type Gift-Spouse added.
- Coinbase Pro parser: new "Fills Statement" data file format added.
- Price tool: added list asset command.
### Changed
- Sort wallet names in audit debug as case-insensitive.
- Data source names in config are now case-insensitive.
- Accounting/Price tool: display error message if data source name unrecognised.
- Price tool: display error message if date is invalid.
- Conversion tool: set default font size in Excel workbook.
- Accounting/Price tool: don't display warning if the price data cache file does not exist.
- Qt Wallet parser: "payment to yourself" becomes withdrawal with just fee.
- HandCash parser: identify transactions to other users as gifts.
- Qt Wallet parser: get symbol name from "Amount" if available.
- Qt Wallet parser: -ca option takes precedence over any symbol name found in the data file.
- Conversion tool: Excel currency format changed to improve compatibility.
- Price tool: added commands for latest and historic prices.
- Price tool: quantity is now an optional argument, -q or --quantity is not required.

## Version [0.4.1] Beta (2020-07-25)
### Fixed
- Prevent a division by zero when calculating the fee proceeds.
- Exception UnboundLocalError: local variable 'url' referenced before assignment.
- Tax year end was excluding 5th April.
### Added
- Conversion tool: added parser for Interactive Investor stocks and shares.
### Changed
- Conversion tool: colour highlight element in row for parser failures.
- Accounting tool: colour highlight element in row for import failures.

## Version [0.4.0] Beta (2020-07-18)
### Added
- Accounting tool: colour output and progress bars/spinner.
- Conversion tool: colour output.
- Price tool: colour output.
### Changed
- Accounting tool: use latest price when a historic price is not available.

## Version [0.3.3] Beta (2020-06-29)
### Fixed
- Exception if transaction records input file contains less than the expected 12 columns. ([#5](https://github.com/BittyTax/BittyTax/issues/5))
- Historic or fixed fee indicator is incorrect when transaction is pooled. ([#7](https://github.com/BittyTax/BittyTax/issues/7))
- Tax-free allowance for 2021 missing. ([#13](https://github.com/BittyTax/BittyTax/issues/13))
- Circle Parser: added "fork" transaction type. ([#11](https://github.com/BittyTax/BittyTax/issues/11))
- Trezor Parser: wallets without labelling. ([#10](https://github.com/BittyTax/BittyTax/issues/10))
- Bitfinex Parser: calculations rounded to 8 decimal places. ([#14](https://github.com/BittyTax/BittyTax/issues/14))
- Conversion tool: python 2 raised exception if file format was unrecognised or file missing. ([#9](https://github.com/BittyTax/BittyTax/issues/9))
- Accounting tool: handle exception if input file is missing. ([#15](https://github.com/BittyTax/BittyTax/issues/15))
- Accounting tool: python 2 handle utf-8 characters in Excel file.
### Added
- Conversion tool: added parser for HandCash wallet.
### Changed
- Trezor Parser: fees are now included separately.

## Version [0.3.2] Beta (2020-04-11)
### Fixed
- Missing packages in setup.py.

## Version [0.3.0] Beta (2020-04-11)
### Fixed
- Proceeds 4x warning was missing from PDF.
### Added
- Conversion tool: Improved exception handling.
- Accounting tool: Identify if asset values are fixed or from historic price data.
- Accounting tool: PDF report output.
### Changed
- Accounting tool: Timestamps normalised to local time only for Buy/Sell transactions.
- Accounting tool: Made fees optional for Buy/Sell transactions.

## Version [0.2.1] Beta (2020-03-07)
### Fixed
- Tax summary: Gains in the year should exclude losses.
- Bittrex parser: Adjust quantity for partially filled orders.
### Added
- HitBTC exchange data files.
- KuCoin trades data file.
- Improved fee handling, including 3rd asset fees.
### Changed
- Conversion tool: Changed Excel spreadsheet style and added file properties.

## Version [0.2.0] Beta (2019-10-30)
### Fixed
- Bitfinex parser: wallet name typo.
- Conversion tool: use repr when parsing numbers in excel files to ensure no precision is lost.
- Coinbase: updated with new TransactionsReport header.
- Gatehub parser: exchange transactions with missing component incorrectly handled when --append option used.
### Added
- Audit: output transaction record in debug.
- Bittrex: new data file format for deposits and withdrawals added.
- Conversion tool: Support for Excel as output file format.
- Conversion tool: New --duplicates argument added to remove duplicate input rows across data files.
- Conversion tool: New -o argument added to specify an output filename for Excel or CSV files
- Accounting tool: Importing transaction records from an Excel file.
### Changed
- Remove trailing zeros from CSV output and other places in logging.
- TID's (Transaction ID) are now allocated in time order sequence.

## Version [0.1.4] Beta (2019-08-28)
### Fixed
- Audit function failure due to missing sort methods.
- More robust error handling for data source historic prices.
- Poloniex Withdrawals parser failure.
- Setup.py failing for Windows.
- Set encoding of stdout/sdterr to be utf-8.
- Re-raising exception failure in Python 3.
### Changed
- Conversion tool: The append option now appends the original data as extra columns in the CSV output.

## Version [0.1.3] Beta (2019-08-14)
### Fixed
- Bitstamp parser: added missing type 'Ripple deposit'.
- Coinbase Pro parser: filter "fee" transactions.
- Validate symbol is not missing for latest price response from data source.
- Poloniex parser: workaround to fix rounding issues found in recent trading history exports.
- Data parser: only match headers which are of the same number of fields.
### Added
- Bittrex: new data file format for trades added.
- TradeSatoshi: new data file format for deposits and withdrawals added.
- Conversion tool can now support data files with different CSV delimiters.
- Conversion tool has debug option.
- Conversion tool raises warning if 15-digit precision exceeded (Excel limit).
- Conversion tool: added option to output in Recap import CSV format.
### Removed
- Negative balance warning in a Section 104 holding.
- Logging removed from within config module.
### Changed
- Logging is now initialised by each tool, instead of within the `config.py` module.
- Conversion tool now outputs logging to `stderr` so it will be filtered when piping into `bittytax`.
- The `pricedata.py` module has been renamed `valueasset.py`, and main function moved to new `price.py` module.
- Package layout restructured, added subfolders for price and conv tools.
- Refactored code for "all_handler" data parsers.

## Version [0.1.2] Beta (2019-06-30)
### Fixed
- Fix for 'get_average_cost' exception when debug enabled.
- Same-day buy pools should the use the timestamp of earliest transaction, not the latest, this prevents the possibility of a negative balance.
- Circle parser: added missing transaction types, 'internal_switch_currency' and 'switch_currency'.
### Added
- Exchange data files: Wirex, Binance.
- Poloniex parser: added new withdrawalHistory.csv data format.
- Bitfinex exchange data files.

## Version [0.1.1] Beta (2019-05-29)
### Fixed
- Default bittytax.conf file was not being created when BittyTax was installed from a package, config file is now created at runtime if one does not already exist.

## Version [0.1.0] Beta (2019-05-23)
This is the initial beta release. Although it has been throughly tested, it's possible that your specific wallet/exchange data file contains data which was not programmed for. Please raise an issue if you find any problems.
### Added
- Command line tools for cryptoasset accounting, auditing and UK tax calculations (Capital Gains/Income Tax).
- Wallet data files supported: Electrum, Ledger Live, Qt Wallet, Trezor.
- Exchange data files supported: Bitstamp, Bittrex, ChangeTip, Circle, Coinbase, Coinbase Pro, Coinfloor, Cryptopia, Cryptsy, Gatehub, OKEx, Poloniex, TradeSatoshi, Uphold.
- Explorer data files supported: Etherscan.

[Unreleased]: https://github.com/BittyTax/BittyTax/compare/v0.4.3...HEAD
[0.4.3]: https://github.com/BittyTax/BittyTax/compare/v0.4.2...v0.4.3
[0.4.2]: https://github.com/BittyTax/BittyTax/compare/v0.4.1...v0.4.2
[0.4.1]: https://github.com/BittyTax/BittyTax/compare/v0.4.0...v0.4.1
[0.4.0]: https://github.com/BittyTax/BittyTax/compare/v0.3.3...v0.4.0
[0.3.3]: https://github.com/BittyTax/BittyTax/compare/v0.3.2...v0.3.3
[0.3.2]: https://github.com/BittyTax/BittyTax/compare/v0.3.0...v0.3.2
[0.3.0]: https://github.com/BittyTax/BittyTax/compare/v0.2.1...v0.3.0
[0.2.1]: https://github.com/BittyTax/BittyTax/compare/v0.2.0...v0.2.1
[0.2.0]: https://github.com/BittyTax/BittyTax/compare/v0.1.4...v0.2.0
[0.1.4]: https://github.com/BittyTax/BittyTax/compare/v0.1.3...v0.1.4
[0.1.3]: https://github.com/BittyTax/BittyTax/compare/v0.1.2...v0.1.3
[0.1.2]: https://github.com/BittyTax/BittyTax/compare/v0.1.1...v0.1.2
[0.1.1]: https://github.com/BittyTax/BittyTax/compare/v0.1.0...v0.1.1
[0.1.0]: https://github.com/BittyTax/BittyTax/releases/tag/v0.1.0<|MERGE_RESOLUTION|>--- conflicted
+++ resolved
@@ -1,9 +1,5 @@
 # Change Log
 ## [Unreleased]
-<<<<<<< HEAD
-### Added
-- Accounting tool: export option for transaction records with prices
-=======
 ### Fixed
 - Accounting tool: "xlrd.biffh.XLRDError: Excel xlsx file; not supported" Exception. ([#36](https://github.com/BittyTax/BittyTax/issues/36))
 - Coinbase parser: added support for Convert transactions ([#46](https://github.com/BittyTax/BittyTax/issues/46))
@@ -16,6 +12,7 @@
 - Bittrex parser: new deposits data file format added.
 - Coinbase parser: new config "coinbase_zero_fees_are_gifts" added.
 - Accounting/Conversion tool: support for milli/microsecond timestamps.
+- Accounting tool: export option for transaction records with prices.
 ### Changed
 - Conversion tool: UnknownAddressError exception changed to generic DataFilenameError.
 - Binance parser: use filename to determine if deposits or withdrawals.
@@ -27,7 +24,6 @@
 - Ledger Live parser: fees now optional, as missing from ERC-20 wallets.
 - Bitstamp parser: fees now optional.
 - Accounting tool: same day pooling debug now only shows the pooled transactions.
->>>>>>> dfeae811
 
 ## Version [0.4.3] Beta (2020-12-04)
 Important:- if upgrading, please remove your price data cache file for CryptoCompare: `~/.bittytax/cache/CryptoCompare.json` (see Issue [#29](https://github.com/BittyTax/BittyTax/issues/29))
