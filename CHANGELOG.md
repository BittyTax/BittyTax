# Change Log
## [Unreleased]
### Fixed
- Cell conversion of imported Excel data safer for python 2.
- Circle parser: filter out other currency symbols '£€$'.
- Cryptsy parser: sell/buy quantities already had fee included.
- Cryptopia parser: calculations rounded to 8 decimal places.
- Tqdm workaround (https://github.com/tqdm/tqdm/issues/777).
- Ledger Live parser: unrecognised operation type 'IN'.
- TradeSatoshi parser: calculations rounded to 8 decimal places.
- Trezor parser: "self" payment exception.
- Electrum parser: timestamp is in local time.
- KeyError: 'bpi' exception. ([#21](https://github.com/BittyTax/BittyTax/issues/21))
- Python 3.x compatibility. ([#20](https://github.com/BittyTax/BittyTax/issues/20))
### Added
- Conversion tool: added parser for CoinTracking.info accounting data.
- Conversion tool: added parser for Gravity (Bitstocks) exchange.
- Asset tool: new tool to list/search which assets have price data available.
- Etherscan parser: added ERC-20 tokens and ERC-721 NFTs exports.
- Bittrex parser: new data file format added.
- Coinbase Pro parser: new "Account Statement" data file format added.
- Coinbase parser: new "Transaction history" data file format added.
- Coinfloor parser: new "Deposit and Withdrawal" data file format added.
- Ledger Live parser: new data file format added.
- GateHub parser: new data file format added.
- Trezor parser: try and get symbol name from filename.
- Electrum parser: new data file format added (ElectrumSV).
<<<<<<< HEAD
- Conversion tool: added extra debug.
=======
- Conversion tool: added parser for Hotbit exchange.
- Conversion tool: added parser for Liquid exchange.
- Conversion tool: added parser for Energy Web explorer.
- Qt Wallet parser: recognise Namecoin operations.
- Qt Wallet parser: warning when skipping unconfirmed transactions.
- Conversion tool: added extra debug.
- Uphold parser: new data file format added.
- Poloniex parser: new "trades" data file format added.
- Poloniex parser: new "distributions" data file format added.
- Conversion tool: added colour bands to Excel output file.
- Binance parser: new "deposit" and "withdrawal" data file formats added.
>>>>>>> 7913c15e
- Accounting tool: new transaction types added (Staking, Interest, Dividend).
### Changed
- Sort wallet names in audit debug as case-insensitive.
- Data source names in config are now case-insensitive.
- Accounting/Price tool: display error message if data source name unrecognised.
- Price tool: display error message if date is invalid.
- Conversion tool: set default font size in Excel workbook.
- Accounting/Price tool: don't display warning if the price data cache file does not exist.
- Qt Wallet parser: "payment to yourself" becomes withdrawal with just fee.
- HandCash parser: identify transactions to other users as gifts.
<<<<<<< HEAD
=======
- Qt Wallet parser: get symbol name from "Amount" if available.
- Qt Wallet parser: -ca option takes precedence over any symbol name found in the data file.
>>>>>>> 7913c15e

## Version [0.4.1] Beta (2020-07-25)
### Fixed
- Prevent a division by zero when calculating the fee proceeds.
- Exception UnboundLocalError: local variable 'url' referenced before assignment.
- Tax year end was excluding 5th April.
### Added
- Conversion tool: added parser for Interactive Investor stocks and shares.
### Changed
- Conversion tool: colour highlight element in row for parser failures.
- Accounting tool: colour highlight element in row for import failures.

## Version [0.4.0] Beta (2020-07-18)
### Added
- Accounting tool: colour output and progress bars/spinner.
- Conversion tool: colour output.
- Price tool: colour output.
### Changed
- Accounting tool: use latest price when a historic price is not available.

## Version [0.3.3] Beta (2020-06-29)
### Fixed
- Exception if transaction records input file contains less than the expected 12 columns. ([#5](https://github.com/BittyTax/BittyTax/issues/5))
- Historic or fixed fee indicator is incorrect when transaction is pooled. ([#7](https://github.com/BittyTax/BittyTax/issues/7))
- Tax-free allowance for 2021 missing. ([#13](https://github.com/BittyTax/BittyTax/issues/13))
- Circle Parser: added "fork" transaction type. ([#11](https://github.com/BittyTax/BittyTax/issues/11))
- Trezor Parser: wallets without labelling. ([#10](https://github.com/BittyTax/BittyTax/issues/10))
- Bitfinex Parser: calculations rounded to 8 decimal places. ([#14](https://github.com/BittyTax/BittyTax/issues/14))
- Conversion tool: python 2 raised exception if file format was unrecognised or file missing. ([#9](https://github.com/BittyTax/BittyTax/issues/9))
- Accounting tool: handle exception if input file is missing. ([#15](https://github.com/BittyTax/BittyTax/issues/15))
- Accounting tool: python 2 handle utf-8 characters in Excel file.
### Added
- Conversion tool: added parser for HandCash wallet.
### Changed
- Trezor Parser: fees are now included separately.

## Version [0.3.2] Beta (2020-04-11)
### Fixed
- Missing packages in setup.py.

## Version [0.3.0] Beta (2020-04-11)
### Fixed
- Proceeds 4x warning was missing from PDF.
### Added
- Conversion tool: Improved exception handling.
- Accounting tool: Identify if asset values are fixed or from historic price data.
- Accounting tool: PDF report output.
### Changed
- Accounting tool: Timestamps normalised to local time only for Buy/Sell transactions.
- Accounting tool: Made fees optional for Buy/Sell transactions.

## Version [0.2.1] Beta (2020-03-07)
### Fixed
- Tax summary: Gains in the year should exclude losses.
- Bittrex parser: Adjust quantity for partially filled orders.
### Added
- HitBTC exchange data files.
- KuCoin trades data file.
- Improved fee handling, including 3rd asset fees.
### Changed
- Conversion tool: Changed Excel spreadsheet style and added file properties.

## Version [0.2.0] Beta (2019-10-30)
### Fixed
- Bitfinex parser: wallet name typo.
- Conversion tool: use repr when parsing numbers in excel files to ensure no precision is lost.
- Coinbase: updated with new TransactionsReport header.
- Gatehub parser: exchange transactions with missing component incorrectly handled when --append option used.
### Added
- Audit: output transaction record in debug.
- Bittrex: new data file format for deposits and withdrawals added.
- Conversion tool: Support for Excel as output file format.
- Conversion tool: New --duplicates argument added to remove duplicate input rows across data files.
- Conversion tool: New -o argument added to specify an output filename for Excel or CSV files
- Accounting tool: Importing transaction records from an Excel file.
### Changed
- Remove trailing zeros from CSV output and other places in logging.
- TID's (Transaction ID) are now allocated in time order sequence.

## Version [0.1.4] Beta (2019-08-28)
### Fixed
- Audit function failure due to missing sort methods.
- More robust error handling for data source historic prices.
- Poloniex Withdrawals parser failure.
- Setup.py failing for Windows.
- Set encoding of stdout/sdterr to be utf-8.
- Re-raising exception failure in Python 3.
### Changed
- Conversion tool: The append option now appends the original data as extra columns in the CSV output.

## Version [0.1.3] Beta (2019-08-14)
### Fixed
- Bitstamp parser: added missing type 'Ripple deposit'.
- Coinbase Pro parser: filter "fee" transactions.
- Validate symbol is not missing for latest price response from data source.
- Poloniex parser: workaround to fix rounding issues found in recent trading history exports.
- Data parser: only match headers which are of the same number of fields.
### Added
- Bittrex: new data file format for trades added.
- TradeSatoshi: new data file format for deposits and withdrawals added.
- Conversion tool can now support data files with different CSV delimiters.
- Conversion tool has debug option.
- Conversion tool raises warning if 15-digit precision exceeded (Excel limit).
- Conversion tool: added option to output in Recap import CSV format.
### Removed
- Negative balance warning in a Section 104 holding. 
- Logging removed from within config module.
### Changed
- Logging is now initialised by each tool, instead of within the `config.py` module.
- Conversion tool now outputs logging to `stderr` so it will be filtered when piping into `bittytax`. 
- The `pricedata.py` module has been renamed `valueasset.py`, and main function moved to new `price.py` module.
- Package layout restructured, added subfolders for price and conv tools.
- Refactored code for "all_handler" data parsers.

## Version [0.1.2] Beta (2019-06-30)
### Fixed
- Fix for 'get_average_cost' exception when debug enabled.
- Same-day buy pools should the use the timestamp of earliest transaction, not the latest, this prevents the possibility of a negative balance.
- Circle parser: added missing transaction types, 'internal_switch_currency' and 'switch_currency'.
### Added
- Exchange data files: Wirex, Binance.
- Poloniex parser: added new withdrawalHistory.csv data format.
- Bitfinex exchange data files.

## Version [0.1.1] Beta (2019-05-29)
### Fixed
- Default bittytax.conf file was not being created when BittyTax was installed from a package, config file is now created at runtime if one does not already exist.

## Version [0.1.0] Beta (2019-05-23)
This is the initial beta release. Although it has been throughly tested, it's possible that your specific wallet/exchange data file contains data which was not programmed for. Please raise an issue if you find any problems.
### Added
- Command line tools for cryptoasset accounting, auditing and UK tax calculations (Capital Gains/Income Tax).
- Wallet data files supported: Electrum, Ledger Live, Qt Wallet, Trezor.
- Exchange data files supported: Bitstamp, Bittrex, ChangeTip, Circle, Coinbase, Coinbase Pro, Coinfloor, Cryptopia, Cryptsy, Gatehub, OKEx, Poloniex, TradeSatoshi, Uphold.
- Explorer data files supported: Etherscan.

[Unreleased]: https://github.com/BittyTax/BittyTax/compare/v0.4.1...HEAD
[0.4.1]: https://github.com/BittyTax/BittyTax/compare/v0.4.0...v0.4.1
[0.4.0]: https://github.com/BittyTax/BittyTax/compare/v0.3.3...v0.4.0
[0.3.3]: https://github.com/BittyTax/BittyTax/compare/v0.3.2...v0.3.3
[0.3.2]: https://github.com/BittyTax/BittyTax/compare/v0.3.0...v0.3.2
[0.3.0]: https://github.com/BittyTax/BittyTax/compare/v0.2.1...v0.3.0
[0.2.1]: https://github.com/BittyTax/BittyTax/compare/v0.2.0...v0.2.1
[0.2.0]: https://github.com/BittyTax/BittyTax/compare/v0.1.4...v0.2.0
[0.1.4]: https://github.com/BittyTax/BittyTax/compare/v0.1.3...v0.1.4
[0.1.3]: https://github.com/BittyTax/BittyTax/compare/v0.1.2...v0.1.3
[0.1.2]: https://github.com/BittyTax/BittyTax/compare/v0.1.1...v0.1.2
[0.1.1]: https://github.com/BittyTax/BittyTax/compare/v0.1.0...v0.1.1
[0.1.0]: https://github.com/BittyTax/BittyTax/releases/tag/v0.1.0<|MERGE_RESOLUTION|>--- conflicted
+++ resolved
@@ -25,9 +25,6 @@
 - GateHub parser: new data file format added.
 - Trezor parser: try and get symbol name from filename.
 - Electrum parser: new data file format added (ElectrumSV).
-<<<<<<< HEAD
-- Conversion tool: added extra debug.
-=======
 - Conversion tool: added parser for Hotbit exchange.
 - Conversion tool: added parser for Liquid exchange.
 - Conversion tool: added parser for Energy Web explorer.
@@ -39,8 +36,8 @@
 - Poloniex parser: new "distributions" data file format added.
 - Conversion tool: added colour bands to Excel output file.
 - Binance parser: new "deposit" and "withdrawal" data file formats added.
->>>>>>> 7913c15e
 - Accounting tool: new transaction types added (Staking, Interest, Dividend).
+- Conversion tool: added parser for Crypto.com app.
 ### Changed
 - Sort wallet names in audit debug as case-insensitive.
 - Data source names in config are now case-insensitive.
@@ -50,11 +47,8 @@
 - Accounting/Price tool: don't display warning if the price data cache file does not exist.
 - Qt Wallet parser: "payment to yourself" becomes withdrawal with just fee.
 - HandCash parser: identify transactions to other users as gifts.
-<<<<<<< HEAD
-=======
 - Qt Wallet parser: get symbol name from "Amount" if available.
 - Qt Wallet parser: -ca option takes precedence over any symbol name found in the data file.
->>>>>>> 7913c15e
 
 ## Version [0.4.1] Beta (2020-07-25)
 ### Fixed
