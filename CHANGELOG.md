--- conflicted
+++ resolved
@@ -178,16 +178,13 @@
 - Accounting tool: split tax rates for 2024/25. ([#429](https://github.com/BittyTax/BittyTax/issues/429))
 - Accounting tool: tax rates and allowance for 2025/26.
 - Accounting tool: new transaction type Margin-Fee-Rebate added. ([#415](https://github.com/BittyTax/BittyTax/issues/415))
-<<<<<<< HEAD
 - Accounting tool: new transaction types added. Stake, Unstake and Staking-Reward (Staking has been deprecated).
 - Conversion tool: added new parser for DefiTaxes.us.
 - Conversion tool: allow parsers to specify a different worksheet
-=======
 - CoinTracker parser: added "STAKING_REWARD", "INTEREST_PAYMENT" and "INCOME" types.
 - Nexo parser: added "Transfer From Pro Wallet" type. ([#442](https://github.com/BittyTax/BittyTax/issues/442))
 - Accounting tool/Conversion tool: added BITTYTAX_TERMINAL environment variable.
 - KuCoin parser: added "Convert Dust to KCS" type in Account History.
->>>>>>> 39f5b01f
 ### Changed
 - Conversion tool: openpyxl use read-only mode. ([#337](https://github.com/BittyTax/BittyTax/issues/337))
 - Accounting tool: openpyxl use read-only mode. ([#337](https://github.com/BittyTax/BittyTax/issues/337))
@@ -269,17 +266,14 @@
 - Deribit parser: use Margin-Fee-Rebate instead of Fee-Rebate for futures.
 - KuCoin parser: use Margin-Fee-Rebate instead of Fee-Rebate for futures.
 - Accounting tool: increased precision for Decimals from 28 to 30 digits.
-<<<<<<< HEAD
 - Conversion tool: parsers use Staking-Reward instead of Staking (deprecated).
 - DeFiTaxes.us parser: output different worksheet for each wallet
 - StakeTax parser: output different worksheet for each wallet
 - Qt Wallet parser: added symbol to worksheet name instead of wallet name.
 - Electrum parser: added symbol to worksheet name instead of wallet name.
 - Blockscout parser: set the worksheet name the same as the wallet name.
-=======
 - Accounting/Conversion tool: openpyxl.load_workbook set all parameters.
 - Accounting/Conversion/Price tool: changed --version to include compiled state.
->>>>>>> 39f5b01f
 ### Removed
 - Conversion tool: removed merge parser for Coinbase/Coinbase Pro.
 - Conversion tool: removed filename "is a directory" message.
