# Change Log
## [Unreleased]
### Added
- Conversion tool: generic parser added to support import from CryptoCredible tool.
- Conversion tool: added parser for SnowTrace explorer.
- Conversion tool: added parser for PolygonScan explorer.
- Conversion tool: added merge parser for SnowTrace.
- Conversion tool: added merge parser for PolygonScan.
### Changed
- Binance parser: performance improvements for large data sets.
- Coinbase Pro parser: performance improvements for large data sets.
- GateHub parser: performance improvements for large data sets.
- Gravity parser: performance improvements for large data sets.
- Etherscan merger: performance improvements for large data sets.
- Etherscan merger: support merging of NFT and Internal txns exports.

## Version [0.5.0] Beta (2021-11-11)
Important:-

1. A new Note field has been added to the end of the transaction record format (column M), this is used to add a description to a transaction. It is recommended that you add the additional Note column to all your existing transaction records.

2. The `Charity-Sent` transaction type has been changed from a normal disposal (same as a `Gift-Sent`) to being a "*No Gain/No Loss*" disposal, the same as a `Gift-Spouse`. If you have used this transaction type previously we recommend you re-generate your tax reports as you may have overpaid capital gains tax.

3. The ExchangeRatesAPI and RatesAPI data sources are no longer available. Please update your `bittytax.conf` file to use the new BittyTaxAPI as shown below, this file resides in your .bittytax folder within your home directory.

```
data_source_fiat:
    ['BittyTaxAPI']
```

### Fixed
- Accounting tool: "xlrd.biffh.XLRDError: Excel xlsx file; not supported" Exception. ([#36](https://github.com/BittyTax/BittyTax/issues/36))
- Coinbase parser: added support for Convert transactions. ([#46](https://github.com/BittyTax/BittyTax/issues/46))
- Coinbase parser: mis-classifying trade as gift-received. ([#47](https://github.com/BittyTax/BittyTax/issues/47))
- Accounting tool: unexpected treatment of withdrawal fees (transfers_include=False). ([#56](https://github.com/BittyTax/BittyTax/issues/56))
- Accounting tool: assets which only have matched disposals are not shown in holdings report. ([#60](https://github.com/BittyTax/BittyTax/issues/60))
- Coinbase Pro parser: fills export, buy quantity missing fee.
- Price tool: list command returns error. ([#86](https://github.com/BittyTax/BittyTax/issues/86))
- Price tool: -ds option returns "KeyError: 'price'" exception.
- Conversion tool: strip whitespace from header.
- Accounting tool: Charity-Sent should be a "No Gain/No Loss" disposal. ([#77](https://github.com/BittyTax/BittyTax/issues/77))
- Accounting tool: The "ten day" rule for companies, should match the buy to sell, not sell to buy-back. ([#131](https://github.com/BittyTax/BittyTax/issues/131))
- Kraken parser: Trading pair split broken for XTZ/GBP. ([#124](https://github.com/BittyTax/BittyTax/issues/124))
- Binance parser: Removed "Unexpected Coin content" error. ([#132](https://github.com/BittyTax/BittyTax/issues/132)) 
- Trezor parser: Timestamp is GMT+1.
- Etherscan parser: "Sell Quantity" should be zero for failed withdrawals.
- BscScan parser: "Sell Quantity" should be zero for failed withdrawals.
- HecoInfo parser: "Sell Quantity" should be zero for failed withdrawals.
- Nexo parser: Timestamp is CET. ([#188](https://github.com/BittyTax/BittyTax/issues/188))
### Added
- Etherscan parser: added internal transactions export.
- Binance parser: added cash deposit and withdrawal exports.
- Binance parser: added statements export.
- Bitfinex parser: new "Trades" data file format added. ([#41](https://github.com/BittyTax/BittyTax/issues/41))
- Bittrex parser: new deposits data file format added.
- Coinbase parser: new config "coinbase_zero_fees_are_gifts" added.
- Accounting/Conversion tool: support for milli/microsecond timestamps.
- Accounting tool: export option for transaction records with prices.
- Price/Accounting tool: support for duplicate symbol names. ([#34](https://github.com/BittyTax/BittyTax/issues/34))
- Price tool: search option (-s) added to list command.
- Price tool: data source (-ds) option added to list command.
- Accounting tool: config for allowable cost attribution.
- Accounting tool: integrity check (disposals between transfers).
- Accounting tool: warning given if disposal detected between transfers.
- Accounting tool: integrity check (audit balances against section 104 pools).
- Accounting tool: skip integrity check (--skipint) option added.
- Accounting tool: new Note field added to transaction record format.
- Accounting tool: note field added to income report.
- Conversion tool: note field added to the Excel and CSV output.
- Accounting tool: new config "transfer_fee_disposal" added (transfers_include=False). ([#56](https://github.com/BittyTax/BittyTax/issues/56))
- Accounting tool: Excel files with worksheet names prefixed with '--' are ignored by the import.
- Accounting tool: tax rates and allowance for 2021/22.
- Accounting tool: tax rules for UK companies.
- Accounting tool: tax rules option (--taxrules) added.
- Local currency support.
- Accounting tool: new config "transfer_fee_allowable_cost" added.
- Conversion tool: allow wildcards in filenames.
- Conversion tool: added dictionary to DataRow.
- Conversion tool: "Savings & Loans" parser category added.
- Conversion tool: convert_currency method added to DataParser.
- Conversion tool: added parser for BlockFi.
- Conversion tool: added parser for Celsius.
- Conversion tool: added parser for Coinomi wallet.
- Conversion tool: added parser for Blockchain.com wallet.
- Conversion tool: convert multiple Excel worksheets.
- KuCoin parser: added new trade history exports.
- KuCoin parser: added deposit/withdrawal exports.
- HitBTC parser: added new trade history export.
- Electrum parser: new data file format added.
- Accounting tool: added dictionary to TransactionRow.
- New data source "Frankfurter" added for fiat exchange rates.
- Ledger Live parser: new data file format added.
- New data source "BittyTaxAPI" added for fiat exchange rates.
- Coinfloor parser: new "trades" data file format added.
- Gravity parser: new data file format added.
- Etherscan parser: new "Transactions" data file format added.
- Conversion tool: added parser for BscScan explorer.
- Conversion tool: specify the local currency of the "Value" headers.
- Conversion tool: added parser for Exodus wallet.
- Conversion tool: added parser for Zerion explorer.
- Conversion tool: added parser for Helium wallet and explorer.
- Conversion tool: added parser for Accointing accounting data.
- Bitfinex parser: new "movements" data file format added.
- Accounting tool: new transaction types Lost and Airdrop added.
- Binance parser: added trades statement export format.
- Conversion tool: added parser for HecoInfo explorer.
- Conversion tool: added parser for Trezor Suite.
<<<<<<< HEAD
- Conversion tool: added parser for Stake Tax (default CSV)
=======
- Binance parser: added new statement export format.
- Nexo parser: added new export format.
- Conversion tool: added merge parser for Etherscan.
- Conversion tool: added merge parser for BscScan.
- Conversion tool: added merge parser for HecoInfo.
- BscScan parser: new "Transactions" data file format added.
- HecoInfo parser: new "Transactions" data file format added.
- KuCoin parser: added new trade history export.
- Coinbase parser: new "Transaction history" data file format added.
>>>>>>> bf6090d1
### Changed
- Conversion tool: UnknownAddressError exception changed to generic DataFilenameError.
- Binance parser: use filename to determine if deposits or withdrawals.
- Binance parser: updated quote assets via new script.
- Crypto.com parser: added new "Supercharger" transaction types. ([#38](https://github.com/BittyTax/BittyTax/issues/38))
- Coinbase parser: added Coinbase Earn/Rewards Income transactions.
- Coinbase parser: get value (from spot price) where possible.
- Bittrex parser: added market buy/sell transactions.
- Ledger Live parser: fees now optional, as missing from ERC-20 wallets.
- Bitstamp parser: fees now optional.
- Accounting tool: same day pooling debug now only shows the pooled transactions.
- Accounting tool: section 104 debug also shows matched transactions.
- Crypto.com parser: added "campaign_reward" transaction type. ([#64](https://github.com/BittyTax/BittyTax/issues/64))
- Elecrum parser: Note field is mapped from 'label'.
- HandCash parser: Note field is mapped from 'note'.
- Qt Wallet parser: Note field is mapped from 'Label'.
- Trezor parser: Note field is mapped from 'Address Label'.
- Accounting tool: get value for fee if matching buy/sell asset has zero quantity or no price.
- Accounting tool: don't drop zero quantity buy/sell if fee value present.
- Accounting tool: ordering of all transactions when transfers_include=False.
- Ledger Live parser: added "FEES" and "REVEAL" operation types. ([#79](https://github.com/BittyTax/BittyTax/issues/79))
- Binance parser: added "Referrer rebates" operation type.
- Command line arguments now used locally instead of stored globally.
- Price tool: PriceData requires data source list to initialise.
- Conversion tool: all parsers updated to use DataRow dictionary.
- Crypto.com parser: added "crypto_to_van_sell_order" transaction type.
- Nexo parser: check for unconfirmed transactions.
- Qt Wallet parser: added "Masternode Reward" type.
- Qt Wallet parser: added support for VeriCoin-Qt wallet.
- Bittrex parser: filter unauthorised/cancelled withdrawals. ([#108](https://github.com/BittyTax/BittyTax/issues/108))
- Coinbase parser: added EUR and USD accounts.
- Conversion tool: refactored parsers to use kwargs.
- Conversion tool: better error handling for IOError.
- Increase data source API timeout to 30 seconds.
- Accounting tool: use fixed value (when specified) for counter asset prices.
- Accounting tool: don't store fixed value for transfers.
- Accounting tool: refactored import_records.py to use dictionary.
- Binance parser: added "POS savings interest" and "Savings Interest" operations. ([#137](https://github.com/BittyTax/BittyTax/issues/137))
- Binance parser: added "Super BNB Mining" operation.
- Crypto.com parser: added "supercharger_reward_to_app_credited" transaction type.
- Crypto.com parser: improved 'Native Amount' handling.
- Crypto.com parser: added "council_node_deposit_created" transaction type.
- Etherscan parser: add "Method" as a note.
- BscScan parser: add "Method" as a note.
- HecoInfo parser: add "Method" as a note.
- Config: transfers_include to False.
- Config: transfer_fee_allowable_cost to True.
### Removed
- Accounting tool: skip audit (-s or --skipaudit) option removed.
- Accounting tool: updated transactions debug removed.
- Config: ExchangeRatesAPI removed. ([#102](https://github.com/BittyTax/BittyTax/issues/102))

## Version [0.4.3] Beta (2020-12-04)
Important:- if upgrading, please remove your price data cache file for CryptoCompare: `~/.bittytax/cache/CryptoCompare.json` (see Issue [#29](https://github.com/BittyTax/BittyTax/issues/29))
### Fixed
- UserWarning: Must have at least one data row in in add_table().
- AttributeError: 'module' object has no attribute 'UTC'. ([#27](https://github.com/BittyTax/BittyTax/issues/27))
- Crypto.com parser: fix date parser.
- Incorrect price data for stablecoins via CryptoCompare. ([#29](https://github.com/BittyTax/BittyTax/issues/29))
### Added
- Conversion tool: added parser for CGTCalculator.
- Conversion tool: added parser for Nexo.
- Conversion tool: added parser for Kraken.
- HitBTC parser: new data file format added.
### Changed
- Hotbit parser: Negative fees are now set to zero.
- Accounting tool: Drop buy/sell/fee transactions of zero quantity.
- Crypto.com parser: Add support for referral_gift transaction type.

## Version [0.4.2] Beta (2020-10-30)
### Fixed
- Cell conversion of imported Excel data safer for python 2.
- Circle parser: filter out other currency symbols '£€$'.
- Cryptsy parser: sell/buy quantities already had fee included.
- Cryptopia parser: calculations rounded to 8 decimal places.
- Tqdm workaround (https://github.com/tqdm/tqdm/issues/777).
- Ledger Live parser: unrecognised operation type 'IN'.
- TradeSatoshi parser: calculations rounded to 8 decimal places.
- Trezor parser: "self" payment exception.
- Electrum parser: timestamp is in local time.
- KeyError: 'bpi' exception. ([#21](https://github.com/BittyTax/BittyTax/issues/21))
- Python 3.x compatibility. ([#20](https://github.com/BittyTax/BittyTax/issues/20))
- Conversion tool: Python 2, UnicodeDecodeError exception.
### Added
- Conversion tool: added parser for CoinTracking.info accounting data.
- Conversion tool: added parser for Gravity (Bitstocks) exchange.
- Etherscan parser: added ERC-20 tokens and ERC-721 NFTs exports.
- Bittrex parser: new data file format added.
- Coinbase Pro parser: new "Account Statement" data file format added.
- Coinbase parser: new "Transaction history" data file format added.
- Coinfloor parser: new "Deposit and Withdrawal" data file format added.
- Ledger Live parser: new data file format added.
- GateHub parser: new data file format added.
- Trezor parser: try and get symbol name from filename.
- Electrum parser: new data file format added (ElectrumSV).
- Conversion tool: added parser for Hotbit exchange.
- Conversion tool: added parser for Liquid exchange.
- Conversion tool: added parser for Energy Web explorer.
- Qt Wallet parser: recognise Namecoin operations.
- Qt Wallet parser: warning when skipping unconfirmed transactions.
- Conversion tool: added extra debug.
- Uphold parser: new data file format added.
- Poloniex parser: new "trades" data file format added.
- Poloniex parser: new "distributions" data file format added.
- Conversion tool: added colour bands to Excel output file.
- Binance parser: new "deposit" and "withdrawal" data file formats added.
- Accounting tool: new transaction types added (Staking, Interest, Dividend).
- Conversion tool: added parser for Crypto.com app.
- Accounting tool: added disclaimer to footer of PDF.
- Accounting tool: validate tax year argument.
- Price tool: added data source (-ds) argument.
- Accounting tool: new transaction type Gift-Spouse added.
- Coinbase Pro parser: new "Fills Statement" data file format added.
- Price tool: added list asset command.
### Changed
- Sort wallet names in audit debug as case-insensitive.
- Data source names in config are now case-insensitive.
- Accounting/Price tool: display error message if data source name unrecognised.
- Price tool: display error message if date is invalid.
- Conversion tool: set default font size in Excel workbook.
- Accounting/Price tool: don't display warning if the price data cache file does not exist.
- Qt Wallet parser: "payment to yourself" becomes withdrawal with just fee.
- HandCash parser: identify transactions to other users as gifts.
- Qt Wallet parser: get symbol name from "Amount" if available.
- Qt Wallet parser: -ca option takes precedence over any symbol name found in the data file.
- Conversion tool: Excel currency format changed to improve compatibility.
- Price tool: added commands for latest and historic prices.
- Price tool: quantity is now an optional argument, -q or --quantity is not required.

## Version [0.4.1] Beta (2020-07-25)
### Fixed
- Prevent a division by zero when calculating the fee proceeds.
- Exception UnboundLocalError: local variable 'url' referenced before assignment.
- Tax year end was excluding 5th April.
### Added
- Conversion tool: added parser for Interactive Investor stocks and shares.
### Changed
- Conversion tool: colour highlight element in row for parser failures.
- Accounting tool: colour highlight element in row for import failures.

## Version [0.4.0] Beta (2020-07-18)
### Added
- Accounting tool: colour output and progress bars/spinner.
- Conversion tool: colour output.
- Price tool: colour output.
### Changed
- Accounting tool: use latest price when a historic price is not available.

## Version [0.3.3] Beta (2020-06-29)
### Fixed
- Exception if transaction records input file contains less than the expected 12 columns. ([#5](https://github.com/BittyTax/BittyTax/issues/5))
- Historic or fixed fee indicator is incorrect when transaction is pooled. ([#7](https://github.com/BittyTax/BittyTax/issues/7))
- Tax-free allowance for 2021 missing. ([#13](https://github.com/BittyTax/BittyTax/issues/13))
- Circle Parser: added "fork" transaction type. ([#11](https://github.com/BittyTax/BittyTax/issues/11))
- Trezor Parser: wallets without labelling. ([#10](https://github.com/BittyTax/BittyTax/issues/10))
- Bitfinex Parser: calculations rounded to 8 decimal places. ([#14](https://github.com/BittyTax/BittyTax/issues/14))
- Conversion tool: python 2 raised exception if file format was unrecognised or file missing. ([#9](https://github.com/BittyTax/BittyTax/issues/9))
- Accounting tool: handle exception if input file is missing. ([#15](https://github.com/BittyTax/BittyTax/issues/15))
- Accounting tool: python 2 handle utf-8 characters in Excel file.
### Added
- Conversion tool: added parser for HandCash wallet.
### Changed
- Trezor Parser: fees are now included separately.

## Version [0.3.2] Beta (2020-04-11)
### Fixed
- Missing packages in setup.py.

## Version [0.3.0] Beta (2020-04-11)
### Fixed
- Proceeds 4x warning was missing from PDF.
### Added
- Conversion tool: Improved exception handling.
- Accounting tool: Identify if asset values are fixed or from historic price data.
- Accounting tool: PDF report output.
### Changed
- Accounting tool: Timestamps normalised to local time only for Buy/Sell transactions.
- Accounting tool: Made fees optional for Buy/Sell transactions.

## Version [0.2.1] Beta (2020-03-07)
### Fixed
- Tax summary: Gains in the year should exclude losses.
- Bittrex parser: Adjust quantity for partially filled orders.
### Added
- HitBTC exchange data files.
- KuCoin trades data file.
- Improved fee handling, including 3rd asset fees.
### Changed
- Conversion tool: Changed Excel spreadsheet style and added file properties.

## Version [0.2.0] Beta (2019-10-30)
### Fixed
- Bitfinex parser: wallet name typo.
- Conversion tool: use repr when parsing numbers in excel files to ensure no precision is lost.
- Coinbase: updated with new TransactionsReport header.
- Gatehub parser: exchange transactions with missing component incorrectly handled when --append option used.
### Added
- Audit: output transaction record in debug.
- Bittrex: new data file format for deposits and withdrawals added.
- Conversion tool: Support for Excel as output file format.
- Conversion tool: New --duplicates argument added to remove duplicate input rows across data files.
- Conversion tool: New -o argument added to specify an output filename for Excel or CSV files
- Accounting tool: Importing transaction records from an Excel file.
### Changed
- Remove trailing zeros from CSV output and other places in logging.
- TID's (Transaction ID) are now allocated in time order sequence.

## Version [0.1.4] Beta (2019-08-28)
### Fixed
- Audit function failure due to missing sort methods.
- More robust error handling for data source historic prices.
- Poloniex Withdrawals parser failure.
- Setup.py failing for Windows.
- Set encoding of stdout/sdterr to be utf-8.
- Re-raising exception failure in Python 3.
### Changed
- Conversion tool: The append option now appends the original data as extra columns in the CSV output.

## Version [0.1.3] Beta (2019-08-14)
### Fixed
- Bitstamp parser: added missing type 'Ripple deposit'.
- Coinbase Pro parser: filter "fee" transactions.
- Validate symbol is not missing for latest price response from data source.
- Poloniex parser: workaround to fix rounding issues found in recent trading history exports.
- Data parser: only match headers which are of the same number of fields.
### Added
- Bittrex: new data file format for trades added.
- TradeSatoshi: new data file format for deposits and withdrawals added.
- Conversion tool can now support data files with different CSV delimiters.
- Conversion tool has debug option.
- Conversion tool raises warning if 15-digit precision exceeded (Excel limit).
- Conversion tool: added option to output in Recap import CSV format.
### Removed
- Negative balance warning in a Section 104 holding.
- Logging removed from within config module.
### Changed
- Logging is now initialised by each tool, instead of within the `config.py` module.
- Conversion tool now outputs logging to `stderr` so it will be filtered when piping into `bittytax`.
- The `pricedata.py` module has been renamed `valueasset.py`, and main function moved to new `price.py` module.
- Package layout restructured, added subfolders for price and conv tools.
- Refactored code for "all_handler" data parsers.

## Version [0.1.2] Beta (2019-06-30)
### Fixed
- Fix for 'get_average_cost' exception when debug enabled.
- Same-day buy pools should the use the timestamp of earliest transaction, not the latest, this prevents the possibility of a negative balance.
- Circle parser: added missing transaction types, 'internal_switch_currency' and 'switch_currency'.
### Added
- Exchange data files: Wirex, Binance.
- Poloniex parser: added new withdrawalHistory.csv data format.
- Bitfinex exchange data files.

## Version [0.1.1] Beta (2019-05-29)
### Fixed
- Default bittytax.conf file was not being created when BittyTax was installed from a package, config file is now created at runtime if one does not already exist.

## Version [0.1.0] Beta (2019-05-23)
This is the initial beta release. Although it has been throughly tested, it's possible that your specific wallet/exchange data file contains data which was not programmed for. Please raise an issue if you find any problems.
### Added
- Command line tools for cryptoasset accounting, auditing and UK tax calculations (Capital Gains/Income Tax).
- Wallet data files supported: Electrum, Ledger Live, Qt Wallet, Trezor.
- Exchange data files supported: Bitstamp, Bittrex, ChangeTip, Circle, Coinbase, Coinbase Pro, Coinfloor, Cryptopia, Cryptsy, Gatehub, OKEx, Poloniex, TradeSatoshi, Uphold.
- Explorer data files supported: Etherscan.

[Unreleased]: https://github.com/BittyTax/BittyTax/compare/v0.5.0...HEAD
[0.5.0]: https://github.com/BittyTax/BittyTax/compare/v0.4.3...v0.5.0
[0.4.3]: https://github.com/BittyTax/BittyTax/compare/v0.4.2...v0.4.3
[0.4.2]: https://github.com/BittyTax/BittyTax/compare/v0.4.1...v0.4.2
[0.4.1]: https://github.com/BittyTax/BittyTax/compare/v0.4.0...v0.4.1
[0.4.0]: https://github.com/BittyTax/BittyTax/compare/v0.3.3...v0.4.0
[0.3.3]: https://github.com/BittyTax/BittyTax/compare/v0.3.2...v0.3.3
[0.3.2]: https://github.com/BittyTax/BittyTax/compare/v0.3.0...v0.3.2
[0.3.0]: https://github.com/BittyTax/BittyTax/compare/v0.2.1...v0.3.0
[0.2.1]: https://github.com/BittyTax/BittyTax/compare/v0.2.0...v0.2.1
[0.2.0]: https://github.com/BittyTax/BittyTax/compare/v0.1.4...v0.2.0
[0.1.4]: https://github.com/BittyTax/BittyTax/compare/v0.1.3...v0.1.4
[0.1.3]: https://github.com/BittyTax/BittyTax/compare/v0.1.2...v0.1.3
[0.1.2]: https://github.com/BittyTax/BittyTax/compare/v0.1.1...v0.1.2
[0.1.1]: https://github.com/BittyTax/BittyTax/compare/v0.1.0...v0.1.1
[0.1.0]: https://github.com/BittyTax/BittyTax/releases/tag/v0.1.0<|MERGE_RESOLUTION|>--- conflicted
+++ resolved
@@ -1,5 +1,6 @@
 # Change Log
 ## [Unreleased]
+- Conversion tool: added parser for Stake Tax (default CSV)
 ### Added
 - Conversion tool: generic parser added to support import from CryptoCredible tool.
 - Conversion tool: added parser for SnowTrace explorer.
@@ -105,9 +106,6 @@
 - Binance parser: added trades statement export format.
 - Conversion tool: added parser for HecoInfo explorer.
 - Conversion tool: added parser for Trezor Suite.
-<<<<<<< HEAD
-- Conversion tool: added parser for Stake Tax (default CSV)
-=======
 - Binance parser: added new statement export format.
 - Nexo parser: added new export format.
 - Conversion tool: added merge parser for Etherscan.
@@ -117,7 +115,6 @@
 - HecoInfo parser: new "Transactions" data file format added.
 - KuCoin parser: added new trade history export.
 - Coinbase parser: new "Transaction history" data file format added.
->>>>>>> bf6090d1
 ### Changed
 - Conversion tool: UnknownAddressError exception changed to generic DataFilenameError.
 - Binance parser: use filename to determine if deposits or withdrawals.
