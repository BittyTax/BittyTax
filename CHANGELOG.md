--- conflicted
+++ resolved
@@ -28,12 +28,9 @@
 - Binance parser: the Statements parser can now optionally include ALL transactions, i.e. deposits/withdrawals and trades.
 - Conversion tool: new (--binance_statements_only) command option.
 - Conversion tool: new (--binance_multi_bnb_split_even) command option.
-<<<<<<< HEAD
-- Conversion tool: added parser for Binance.US exchange.
-=======
 - BlockFi parser: added new export format.
 - BlockFi parser: added "Crypto Transfer" transaction type.
->>>>>>> 8a556ab1
+- Conversion tool: added parser for Binance.US exchange.
 ### Changed
 - Conversion tool: openpyxl use read-only mode. ([#337](https://github.com/BittyTax/BittyTax/issues/337))
 - Accounting tool: openpyxl use read-only mode. ([#337](https://github.com/BittyTax/BittyTax/issues/337))
