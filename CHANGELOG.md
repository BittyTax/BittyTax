--- conflicted
+++ resolved
@@ -11,6 +11,7 @@
 - Bitfinex parser: new "Trades" data file format added. ([#41](https://github.com/BittyTax/BittyTax/issues/41))
 - Bittrex parser: new deposits data file format added.
 - Coinbase parser: new config "coinbase_zero_fees_are_gifts" added.
+- Accounting/Conversion tool: support for milli/microsecond timestamps.
 ### Changed
 - Conversion tool: UnknownAddressError exception changed to generic DataFilenameError.
 - Binance parser: use filename to determine if deposits or withdrawals.
@@ -32,13 +33,9 @@
 - Incorrect price data for stablecoins via CryptoCompare. ([#29](https://github.com/BittyTax/BittyTax/issues/29))
 ### Added
 - Conversion tool: added parser for CGTCalculator.
-<<<<<<< HEAD
-- Accounting/Conversion tool: support for milli/microsecond timestamps.
-=======
 - Conversion tool: added parser for Nexo.
 - Conversion tool: added parser for Kraken.
 - HitBTC parser: new data file format added.
->>>>>>> 1b826329
 ### Changed
 - Hotbit parser: Negative fees are now set to zero.
 - Accounting tool: Drop buy/sell/fee transactions of zero quantity.
