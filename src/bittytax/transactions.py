# -*- coding: utf-8 -*-
# (c) Nano Nano Ltd 2019

import copy
import re
import sys
from decimal import Decimal
from typing import Dict, List, Optional, Tuple, Union

from colorama import Fore, Style
from tqdm import tqdm

from .bt_types import TRANSFER_TYPES, AssetSymbol, Date, FixedValue, Note, Timestamp, TrType, Wallet
from .config import config
from .price.valueasset import ValueAsset
from .t_record import TransactionRecord


class TransactionHistory:
    def __init__(
        self, transaction_records: List[TransactionRecord], value_asset: ValueAsset
    ) -> None:
        self.value_asset = value_asset
        self.transactions: List[Union[Buy, Sell]] = []

        if config.debug:
            print(f"{Fore.CYAN}split transaction records")

        for tr in tqdm(
            transaction_records,
            unit="tr",
            desc=f"{Fore.CYAN}split transaction records{Fore.GREEN}",
            disable=bool(config.debug or not sys.stdout.isatty()),
        ):
            if config.debug:
                print(f"{Fore.MAGENTA}split: TR {tr}")

            self.get_all_values(tr)

            # Attribute the fee value (allowable cost) to the buy, the sell or both
            if tr.fee and tr.fee.disposal and tr.fee.proceeds:
                if tr.buy and tr.buy.acquisition and tr.sell and tr.sell.disposal:
                    if tr.t_type is TrType.TRADE:
                        if tr.buy.asset in config.fiat_list:
                            tr.sell.fee_value = tr.fee.proceeds
                            tr.sell.fee_fixed = tr.fee.proceeds_fixed
                        elif tr.sell.asset in config.fiat_list:
                            tr.buy.fee_value = tr.fee.proceeds
                            tr.buy.fee_fixed = tr.fee.proceeds_fixed
                        else:
                            # Crypto-to-crypto trades
                            if config.trade_allowable_cost_type == config.TRADE_ALLOWABLE_COST_BUY:
                                tr.buy.fee_value = tr.fee.proceeds
                                tr.buy.fee_fixed = tr.fee.proceeds_fixed
                            elif (
                                config.trade_allowable_cost_type == config.TRADE_ALLOWABLE_COST_SELL
                            ):
                                tr.sell.fee_value = tr.fee.proceeds
                                tr.sell.fee_fixed = tr.fee.proceeds_fixed
                            else:
                                # Split fee between both
                                tr.buy.fee_value = tr.fee.proceeds / 2
                                tr.buy.fee_fixed = tr.fee.proceeds_fixed
                                tr.sell.fee_value = tr.fee.proceeds - tr.buy.fee_value
                                tr.sell.fee_fixed = tr.fee.proceeds_fixed
                    elif tr.t_type is TrType.LOST:
                        if config.transaction_fee_allowable_cost:
                            # Assign fee to the disposal
                            tr.sell.fee_value = tr.fee.proceeds
                            tr.sell.fee_fixed = tr.fee.proceeds_fixed
                    else:
                        raise RuntimeError(f"Unexpected tr.t_type: {tr.t_type}")
                elif tr.buy and tr.buy.acquisition:
                    if config.transaction_fee_allowable_cost:
                        tr.buy.fee_value = tr.fee.proceeds
                        tr.buy.fee_fixed = tr.fee.proceeds_fixed
                elif tr.sell and tr.sell.disposal:
                    if config.transaction_fee_allowable_cost:
                        tr.sell.fee_value = tr.fee.proceeds
                        tr.sell.fee_fixed = tr.fee.proceeds_fixed
                else:
                    # Special case for transfer fees
                    if tr.t_type in TRANSFER_TYPES:
                        if config.transfer_fee_allowable_cost:
                            tr.fee.fee_value = tr.fee.proceeds
                            tr.fee.fee_fixed = tr.fee.proceeds_fixed

            if tr.t_type is not TrType.LOST:
                if tr.buy and (tr.buy.quantity or tr.buy.fee_value):
                    tr.buy.set_tid()
                    self.transactions.append(tr.buy)
                    if config.debug:
                        print(f"{Fore.GREEN}split:   {tr.buy}")

                if tr.sell and (tr.sell.quantity or tr.sell.fee_value):
                    tr.sell.set_tid()
                    self.transactions.append(tr.sell)
                    if config.debug:
                        print(f"{Fore.GREEN}split:   {tr.sell}")

                if tr.fee and tr.fee.quantity:
                    tr.fee.set_tid()
                    self.transactions.append(tr.fee)
                    if config.debug:
                        print(f"{Fore.GREEN}split:   {tr.fee}")
            else:
                # Special case for LOST, sell and fee must be before buy-back
                if tr.sell and (tr.sell.quantity or tr.sell.fee_value):
                    tr.sell.set_tid()
                    self.transactions.append(tr.sell)
                    if config.debug:
                        print(f"{Fore.GREEN}split:   {tr.sell}")

                if tr.fee and tr.fee.quantity:
                    tr.fee.set_tid()
                    self.transactions.append(tr.fee)
                    if config.debug:
                        print(f"{Fore.GREEN}split:   {tr.fee}")

                if tr.buy and (tr.buy.quantity or tr.buy.fee_value):
                    tr.buy.set_tid()
                    self.transactions.append(tr.buy)
                    if config.debug:
                        print(f"{Fore.GREEN}split:   {tr.buy}")

        if config.debug:
            print(f"{Fore.CYAN}split: total transactions={len(self.transactions)}")

    def get_all_values(self, tr: TransactionRecord) -> None:
        if tr.buy and tr.buy.acquisition and tr.buy.cost is None:
            if tr.sell:
                (tr.buy.cost, tr.buy.cost_fixed) = self.which_asset_value(tr)
            else:
                (tr.buy.cost, tr.buy.cost_fixed) = self.value_asset.get_value(
                    tr.buy.asset, tr.buy.timestamp, tr.buy.quantity
                )

        if tr.sell and tr.sell.disposal and tr.sell.proceeds is None:
            if tr.buy:
                tr.sell.proceeds = tr.buy.cost
                tr.sell.proceeds_fixed = tr.buy.cost_fixed
            else:
                (tr.sell.proceeds, tr.sell.proceeds_fixed) = self.value_asset.get_value(
                    tr.sell.asset, tr.sell.timestamp, tr.sell.quantity
                )
        if tr.fee and tr.fee.disposal and tr.fee.proceeds is None:
            if tr.fee.asset not in config.fiat_list:
                if tr.buy and tr.buy.asset == tr.fee.asset:
                    if tr.buy.cost and tr.buy.quantity:
                        price = tr.buy.cost / tr.buy.quantity
                        tr.fee.proceeds = tr.fee.quantity * price
                        tr.fee.proceeds_fixed = tr.buy.cost_fixed
                    else:
                        (
                            tr.fee.proceeds,
                            tr.fee.proceeds_fixed,
                        ) = self.value_asset.get_value(
                            tr.fee.asset, tr.fee.timestamp, tr.fee.quantity
                        )
                elif tr.sell and tr.sell.asset == tr.fee.asset:
                    if tr.sell.proceeds and tr.sell.quantity:
                        price = tr.sell.proceeds / tr.sell.quantity
                        tr.fee.proceeds = tr.fee.quantity * price
                        tr.fee.proceeds_fixed = tr.sell.proceeds_fixed
                    else:
                        (
                            tr.fee.proceeds,
                            tr.fee.proceeds_fixed,
                        ) = self.value_asset.get_value(
                            tr.fee.asset, tr.fee.timestamp, tr.fee.quantity
                        )
                else:
                    # Must be a 3rd cryptoasset
                    (
                        tr.fee.proceeds,
                        tr.fee.proceeds_fixed,
                    ) = self.value_asset.get_value(tr.fee.asset, tr.fee.timestamp, tr.fee.quantity)
            else:
                # Fee paid in fiat
                (tr.fee.proceeds, tr.fee.proceeds_fixed) = self.value_asset.get_value(
                    tr.fee.asset, tr.fee.timestamp, tr.fee.quantity
                )

    def which_asset_value(self, tr: TransactionRecord) -> Tuple[Decimal, FixedValue]:
        if not tr.buy or not tr.sell:
            raise RuntimeError("Missing buy/sell")

        if config.trade_asset_type == config.TRADE_ASSET_TYPE_BUY:
            if tr.buy.cost is None:
                value, fixed = self.value_asset.get_value(
                    tr.buy.asset, tr.buy.timestamp, tr.buy.quantity
                )
            else:
                value, fixed = tr.buy.cost, tr.buy.cost_fixed
        elif config.trade_asset_type == config.TRADE_ASSET_TYPE_SELL:
            if tr.sell.proceeds is None:
                value, fixed = self.value_asset.get_value(
                    tr.sell.asset, tr.sell.timestamp, tr.sell.quantity
                )
            else:
                value, fixed = tr.sell.proceeds, tr.sell.proceeds_fixed
        else:
            pos_sell_asset = pos_buy_asset = len(config.asset_priority) + 1

            if tr.sell.asset in config.asset_priority:
                pos_sell_asset = config.asset_priority.index(tr.sell.asset)
            if tr.buy.asset in config.asset_priority:
                pos_buy_asset = config.asset_priority.index(tr.buy.asset)

            if pos_sell_asset <= pos_buy_asset:
                if tr.sell.proceeds is None:
                    value, fixed = self.value_asset.get_value(
                        tr.sell.asset, tr.sell.timestamp, tr.sell.quantity
                    )
                else:
                    value, fixed = tr.sell.proceeds, tr.sell.proceeds_fixed
            else:
                if tr.buy.cost is None:
                    value, fixed = self.value_asset.get_value(
                        tr.buy.asset, tr.buy.timestamp, tr.buy.quantity
                    )
                else:
                    value, fixed = tr.buy.cost, tr.buy.cost_fixed

        return value, fixed


class TransactionBase:  # pylint: disable=too-many-instance-attributes
    POOLED = "<pooled>"

    def __init__(self, t_type: TrType, asset: AssetSymbol, quantity: Decimal) -> None:
        self.tid: Optional[List[int]] = None
        self.t_record: Optional[TransactionRecord] = None
        self.t_type = t_type
        self.asset = asset
        self.quantity = quantity
        self.fee_value: Optional[Decimal] = None
        self.fee_fixed: FixedValue = FixedValue(True)
        self.wallet: Wallet = Wallet("")
        self.timestamp: Timestamp
        self.note: Note = Note("")
        self.matched = False
        self.pooled: List[Union[Buy, Sell]] = []

    def name(self) -> str:
        return self.__class__.__name__

    def set_tid(self) -> None:
        if not self.t_record:
            raise RuntimeError("Missing t_record")

        self.tid = self.t_record.set_tid()

    def _format_tid(self) -> str:
        if self.tid:
            return f"[TID:{self.tid[0]}.{self.tid[1]}]"
        return ""

    def is_crypto(self) -> bool:
        return bool(self.asset not in config.fiat_list)

    def is_nft(self) -> bool:
        match = re.match(r".+ #(\d+)$", self.asset)
        return bool(match)

    def date(self) -> Date:
        return Date(self.timestamp.date())

    def _format_quantity(self) -> str:
        return f"{self.quantity.normalize():0,f}"

    def _format_note(self) -> str:
        if self.note:
            return f"'{self.note}' "
        return ""

    def _format_pooled(self, bold: bool = False) -> str:
        if self.pooled:
            return (
                f" {Style.BRIGHT if bold else ''}({len(self.pooled)})"
                f"{Style.NORMAL if bold else ''}"
            )
        return ""

    def _format_fee(self) -> str:
        if self.fee_value is not None:
            return (
                f" + fee={'' if self.fee_fixed else '~'}"
                f"{config.sym()}{self.fee_value:0,.2f} {config.ccy}"
            )

        return ""

    def _format_timestamp(self) -> str:
        if not self.timestamp:
            raise RuntimeError("Missing timestamp")

        if self.timestamp.microsecond:
            return f"{self.timestamp:%Y-%m-%dT%H:%M:%S.%f %Z}"
        return f"{self.timestamp:%Y-%m-%dT%H:%M:%S %Z}"

    def __eq__(self, other: object) -> bool:
        if not isinstance(other, TransactionBase):
            return NotImplemented
        return (self.asset, self.timestamp, self.tid) == (other.asset, other.timestamp, other.tid)

    def __ne__(self, other: object) -> bool:
        return not self == other

    def __lt__(self, other: "TransactionBase") -> bool:
        return (self.asset, self.timestamp, self.tid) < (other.asset, other.timestamp, other.tid)

    def __deepcopy__(self, memo: Dict[int, object]) -> "TransactionBase":
        cls = self.__class__
        result = cls.__new__(cls)
        memo[id(self)] = result
        for k, v in self.__dict__.items():
            if k == "t_record":
                # Keep reference to the transaction record
                setattr(result, k, v)
            else:
                setattr(result, k, copy.deepcopy(v, memo))
        return result


class Buy(TransactionBase):  # pylint: disable=too-many-instance-attributes
    ACQUISITION_TYPES = {
        TrType.MINING,
        TrType.STAKING,
        TrType.INTEREST,
        TrType.DIVIDEND,
        TrType.INCOME,
        TrType.GIFT_RECEIVED,
        TrType.FORK,
        TrType.AIRDROP,
<<<<<<< HEAD
        TrType.LOAN,
        TrType.MARGIN_GAIN,
=======
        TrType.REFERRAL,
        TrType.CASHBACK,
        TrType.FEE_REBATE,
>>>>>>> 3d580fd6
        TrType.TRADE,
    }

    def __init__(
        self,
        t_type: TrType,
        buy_quantity: Decimal,
        buy_asset: AssetSymbol,
        buy_value: Optional[Decimal],
    ):
        super().__init__(t_type, buy_asset, buy_quantity)
        self.acquisition = bool(self.t_type in self.ACQUISITION_TYPES)
        self.cost = None
        self.cost_fixed: FixedValue = FixedValue(False)

        if self.acquisition and buy_value is not None:
            self.cost = buy_value
            self.cost_fixed = FixedValue(True)

    def __iadd__(self, other: "Buy") -> "Buy":
        if not self.pooled:
            self.pooled.append(copy.deepcopy(self))

        # Pool buys
        if self.asset != other.asset:
            raise RuntimeError("Assets do not match")

        self.quantity += other.quantity

        if self.cost is None or other.cost is None:
            raise RuntimeError("Missing cost")

        self.cost += other.cost

        if self.fee_value is not None and other.fee_value is not None:
            self.fee_value += other.fee_value
        elif self.fee_value is None and other.fee_value is not None:
            self.fee_value = other.fee_value

        # Keep timestamp of earliest transaction
        self.timestamp = min(other.timestamp, self.timestamp)

        if other.wallet != self.wallet:
            self.wallet = Wallet(self.POOLED)

        if other.cost_fixed != self.cost_fixed:
            self.cost_fixed = FixedValue(False)

        if other.fee_fixed != self.fee_fixed:
            self.fee_fixed = FixedValue(False)

        if other.note != self.note:
            self.note = Note(self.POOLED)

        self.pooled.append(other)
        return self

    def split_buy(self, sell_quantity: Decimal) -> "Buy":
        remainder = copy.deepcopy(self)

        if self.cost is None or remainder.cost is None:
            raise RuntimeError("Missing cost")

        self.cost = self.cost * (sell_quantity / self.quantity)

        if self.fee_value:
            self.fee_value = self.fee_value * (sell_quantity / self.quantity)

        self.quantity = sell_quantity
        self.set_tid()

        # pylint: disable=attribute-defined-outside-init
        remainder.cost = remainder.cost - self.cost
        # pylint: enable=attribute-defined-outside-init

        if self.fee_value and remainder.fee_value:
            remainder.fee_value = remainder.fee_value - self.fee_value

        remainder.quantity = remainder.quantity - sell_quantity
        remainder.set_tid()
        return remainder

    def _format_cost(self) -> str:
        if self.cost is not None:
            return (
                f" ({'=' if self.cost_fixed else '~'}"
                f"{config.sym()}{self.cost:0,.2f} {config.ccy})"
            )
        return ""

    def format_str(self, quantity_bold: bool = False) -> str:
        return (
            f"{self.name().upper()}{'*' if not self.acquisition else ''} "
            f"{self.t_type.value}"
            f"{Style.BRIGHT if quantity_bold else ''} "
            f"{self._format_quantity()} "
            f"{self.asset}"
            f"{Style.NORMAL if quantity_bold else ''}"
            f"{self._format_cost()}"
            f"{self._format_fee()} "
            f"'{self.wallet}' "
            f"{self._format_timestamp()} "
            f"{self._format_note()}"
            f"{self._format_tid()}"
            f"{self._format_pooled()}"
        )

    def __str__(self) -> str:
        return self.format_str()


class Sell(TransactionBase):  # pylint: disable=too-many-instance-attributes
    DISPOSAL_TYPES = {
        TrType.SPEND,
        TrType.GIFT_SENT,
        TrType.GIFT_SPOUSE,
        TrType.CHARITY_SENT,
        TrType.LOST,
        TrType.LOAN_REPAYMENT,
        TrType.LOAN_INTEREST,
        TrType.MARGIN_LOSS,
        TrType.MARGIN_FEE,
        TrType.TRADE,
    }

    def __init__(
        self,
        t_type: TrType,
        sell_quantity: Decimal,
        sell_asset: AssetSymbol,
        sell_value: Optional[Decimal],
    ):
        super().__init__(t_type, sell_asset, sell_quantity)
        self.disposal = bool(self.t_type in self.DISPOSAL_TYPES)
        self.proceeds = None
        self.proceeds_fixed: FixedValue = FixedValue(False)

        if self.disposal and sell_value is not None:
            self.proceeds = sell_value
            self.proceeds_fixed = FixedValue(True)

    def __iadd__(self, other: "Sell") -> "Sell":
        if not self.pooled:
            self.pooled.append(copy.deepcopy(self))

        # Pool sells
        if self.asset != other.asset:
            raise RuntimeError("Assets do not match")

        self.quantity += other.quantity

        if self.proceeds is None or other.proceeds is None:
            raise RuntimeError("Missing proceeds")

        self.proceeds += other.proceeds

        if self.fee_value is not None and other.fee_value is not None:
            self.fee_value += other.fee_value
        elif self.fee_value is None and other.fee_value is not None:
            self.fee_value = other.fee_value

        # Keep timestamp of latest transaction
        self.timestamp = max(other.timestamp, self.timestamp)

        if other.wallet != self.wallet:
            self.wallet = Wallet(self.POOLED)

        if other.proceeds_fixed != self.proceeds_fixed:
            self.proceeds_fixed = FixedValue(False)

        if other.fee_fixed != self.fee_fixed:
            self.fee_fixed = FixedValue(False)

        if other.note != self.note:
            self.note = Note(self.POOLED)

        self.pooled.append(other)
        return self

    def split_sell(self, buy_quantity: Decimal) -> "Sell":
        remainder = copy.deepcopy(self)

        if self.proceeds is None or remainder.proceeds is None:
            raise RuntimeError("Missing proceeds")

        self.proceeds = self.proceeds * (buy_quantity / self.quantity)

        if self.fee_value:
            self.fee_value = self.fee_value * (buy_quantity / self.quantity)

        self.quantity = buy_quantity
        self.set_tid()

        # pylint: disable=attribute-defined-outside-init
        remainder.proceeds = remainder.proceeds - self.proceeds
        # pylint: enable=attribute-defined-outside-init

        if self.fee_value and remainder.fee_value:
            remainder.fee_value = remainder.fee_value - self.fee_value

        remainder.quantity = remainder.quantity - buy_quantity
        remainder.set_tid()
        return remainder

    def _format_proceeds(self) -> str:
        if self.proceeds is not None:
            return (
                f" ({'=' if self.proceeds_fixed else '~'}"
                f"{config.sym()}{self.proceeds:0,.2f} {config.ccy})"
            )
        return ""

    def format_str(self, quantity_bold: bool = False) -> str:
        return (
            f"{self.name().upper()}{'*' if not self.disposal else ''} "
            f"{self.t_type.value}"
            f"{Style.BRIGHT if quantity_bold else ''} "
            f"{self._format_quantity()} "
            f"{self.asset}"
            f"{Style.NORMAL if quantity_bold else ''}"
            f"{self._format_proceeds()}"
            f"{self._format_fee()} "
            f"'{self.wallet}' "
            f"{self._format_timestamp()} "
            f"{self._format_note()}"
            f"{self._format_tid()}"
            f"{self._format_pooled()}"
        )

    def __str__(self) -> str:
        return self.format_str()<|MERGE_RESOLUTION|>--- conflicted
+++ resolved
@@ -333,14 +333,11 @@
         TrType.GIFT_RECEIVED,
         TrType.FORK,
         TrType.AIRDROP,
-<<<<<<< HEAD
         TrType.LOAN,
         TrType.MARGIN_GAIN,
-=======
         TrType.REFERRAL,
         TrType.CASHBACK,
         TrType.FEE_REBATE,
->>>>>>> 3d580fd6
         TrType.TRADE,
     }
 
