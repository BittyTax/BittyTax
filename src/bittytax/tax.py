# -*- coding: utf-8 -*-
# (c) Nano Nano Ltd 2019
# pylint: disable=bad-option-value, unnecessary-dunder-call

import copy
import datetime
<<<<<<< HEAD
import sys
from dataclasses import dataclass
from decimal import Decimal
=======
from decimal import Decimal, getcontext
>>>>>>> 39f5b01f
from typing import Dict, List, Optional, Tuple, Union

import requests
from colorama import Fore
from tqdm import tqdm
from typing_extensions import NotRequired, TypedDict

from .bt_types import (
    TAX_RULES_UK_COMPANY,
    TRANSFER_TYPES,
    AssetName,
    AssetSymbol,
    Date,
    DisposalType,
    FixedValue,
    Note,
    TaxRules,
    TrType,
    Wallet,
    Year,
)
from .config import config
from .constants import WARNING
from .holdings import Holdings
from .price.valueasset import ValueAsset
from .tax_event import TaxEvent, TaxEventCapitalGains, TaxEventIncome, TaxEventMarginTrade
from .transactions import Buy, Sell
from .utils import bt_tqdm_write, disable_tqdm

PRECISION = Decimal("0.00")

getcontext().prec = 30


@dataclass
class SwapHolding:
    cost: Decimal
    fees: Decimal


class TaxReportRecord(TypedDict):  # pylint: disable=too-few-public-methods
    CapitalGains: "CalculateCapitalGains"
    Income: NotRequired["CalculateIncome"]
    MarginTrading: NotRequired["CalculateMarginTrading"]


class HoldingsReportAsset(TypedDict):  # pylint: disable=too-few-public-methods
    name: AssetName
    quantity: Decimal
    cost: Decimal
    value: Optional[Decimal]
    gain: NotRequired[Decimal]


class HoldingsReportTotal(TypedDict):  # pylint: disable=too-few-public-methods
    cost: Decimal
    value: Decimal
    gain: Decimal


class HoldingsReportRecord(TypedDict):  # pylint: disable=too-few-public-methods
    holdings: Dict[AssetSymbol, HoldingsReportAsset]
    totals: HoldingsReportTotal


class CapitalGainsIndividual(TypedDict):  # pylint: disable=too-few-public-methods
    allowance: Decimal
    basic_rate: Decimal
    higher_rate: Decimal
    proceeds_limit: NotRequired[Decimal]


class CapitalGainsIndividualSplitYear(TypedDict):  # pylint: disable=too-few-public-methods
    basic_rate: Decimal
    higher_rate: Decimal


class ChargableGainsCompany(TypedDict):  # pylint: disable=too-few-public-methods
    small_rate: Optional[Decimal]
    main_rate: Decimal


class CapitalGainsReportTotal(TypedDict):  # pylint: disable=too-few-public-methods
    cost: Decimal
    fees: Decimal
    proceeds: Decimal
    gain: Decimal


class CapitalGainsReportTotalSplitYear(TypedDict):  # pylint: disable=too-few-public-methods
    gain_before: Decimal
    gain_after: Decimal


class CapitalGainsReportSummary(TypedDict):  # pylint: disable=too-few-public-methods
    disposals: Decimal
    total_gain: Decimal
    total_loss: Decimal
    proceeds_limit: Optional[Decimal]
    proceeds_warning: bool


class CapitalGainsReportEstimate(TypedDict):  # pylint: disable=too-few-public-methods
    allowance: Decimal
    cgt_basic_rate: Decimal
    cgt_higher_rate: Decimal
    allowance_used: Decimal
    taxable_gain: Decimal
    cgt_basic: Decimal
    cgt_higher: Decimal


class ChargableGainsReportEstimate(TypedDict):  # pylint: disable=too-few-public-methods
    ct_small_rates: List[Optional[Decimal]]
    ct_main_rates: List[Decimal]
    taxable_gain: Decimal
    ct_small: NotRequired[Decimal]
    ct_main: Decimal


class IncomeReportTotal(TypedDict):  # pylint: disable=too-few-public-methods
    amount: Decimal
    fees: Decimal


class MarginReportTotal(TypedDict):  # pylint: disable=too-few-public-methods
    gains: Decimal
    losses: Decimal
    fees: Decimal
    fee_rebates: Decimal


class TaxCalculator:  # pylint: disable=too-many-instance-attributes
    INCOME_TYPES = (
        TrType.MINING,
        TrType.STAKING,
        TrType.DIVIDEND,
        TrType.INTEREST,
        TrType.INCOME,
    )

    MARGIN_TYPES = (
        TrType.MARGIN_GAIN,
        TrType.MARGIN_LOSS,
        TrType.MARGIN_FEE,
        TrType.MARGIN_FEE_REBATE,
    )

    NO_GAIN_NO_LOSS_TYPES = (TrType.GIFT_SPOUSE, TrType.CHARITY_SENT)

    # These transactions are except from the "same day" & "b&b" rule
    NO_MATCH_TYPES = (TrType.GIFT_SPOUSE, TrType.CHARITY_SENT, TrType.LOST, TrType.SWAP)

    def __init__(self, transactions: List[Union[Buy, Sell]], tax_rules: TaxRules) -> None:
        self.transactions = transactions
        self.tax_rules = tax_rules
        self.buys_ordered: List[Buy] = []
        self.sells_ordered: List[Sell] = []
        self.other_transactions: List[Union[Buy, Sell]] = []

        self.tax_events: Dict[Year, List[TaxEvent]] = {}
        self.swap_events: Dict[Sell, SwapHolding] = {}
        self.holdings: Dict[AssetSymbol, Holdings] = {}

        self.tax_report: Dict[Year, TaxReportRecord] = {}
        self.holdings_report: Optional[HoldingsReportRecord] = None

    def pool_same_day(self) -> None:
        transactions = copy.deepcopy(self.transactions)
        buy_transactions: Dict[Tuple[AssetSymbol, Date], Buy] = {}
        sell_transactions: Dict[Tuple[AssetSymbol, Date], Sell] = {}

        if config.debug:
            print(f"{Fore.CYAN}pool same day transactions")

        for t in tqdm(
            transactions,
            unit="t",
            desc=f"{Fore.CYAN}pool same day{Fore.GREEN}",
            disable=disable_tqdm(),
        ):
            if (
                isinstance(t, Buy)
                and t.is_crypto()
                and not t.is_nft()
                and t.acquisition
                and t.t_type not in self.NO_MATCH_TYPES
            ):
                if (t.asset, t.date()) not in buy_transactions:
                    buy_transactions[(t.asset, t.date())] = t
                else:
                    buy_transactions[(t.asset, t.date())] += t
            elif (
                isinstance(t, Sell)
                and t.is_crypto()
                and not t.is_nft()
                and t.disposal
                and t.t_type not in self.NO_MATCH_TYPES
            ):
                if (t.asset, t.date()) not in sell_transactions:
                    sell_transactions[(t.asset, t.date())] = t
                else:
                    sell_transactions[(t.asset, t.date())] += t
            else:
                self.other_transactions.append(t)

        self.buys_ordered = sorted(buy_transactions.values())
        self.sells_ordered = sorted(sell_transactions.values())

        if config.debug:
            for t in sorted(self._all_transactions()):
                if len(t.pooled) > 1:
                    print(f"{Fore.GREEN}pool: {t}")
                    for tp in t.pooled:
                        print(f"{Fore.BLUE}pool:   ({tp})")

        if config.debug:
            print(f"{Fore.CYAN}pool: total transactions={len(self._all_transactions())}")

    def match_buyback(self, rule: DisposalType) -> None:
        sell_index = buy_index = 0

        if not self.buys_ordered:
            return

        if config.debug:
            print(f"{Fore.CYAN}match {rule.value.lower()} transactions")

        pbar = tqdm(
            total=len(self.sells_ordered),
            unit="t",
            desc=f"{Fore.CYAN}match {rule.value.lower()} transactions{Fore.GREEN}",
            disable=disable_tqdm(),
        )

        while sell_index < len(self.sells_ordered):
            s = self.sells_ordered[sell_index]
            b = self.buys_ordered[buy_index]

            if b.cost is None:
                raise RuntimeError("Missing cost")

            if (
                not s.matched
                and not b.matched
                and s.asset == b.asset
                and self._rule_match(b.date(), s.date(), rule)
            ):
                if config.debug:
                    if b.quantity > s.quantity:
                        print(f"{Fore.GREEN}match: {s.format_str(quantity_bold=True)}")
                        print(f"{Fore.GREEN}match: {b}")
                    elif s.quantity > b.quantity:
                        print(f"{Fore.GREEN}match: {s}")
                        print(f"{Fore.GREEN}match: {b.format_str(quantity_bold=True)}")
                    else:
                        print(f"{Fore.GREEN}match: {s.format_str(quantity_bold=True)}")
                        print(f"{Fore.GREEN}match: {b.format_str(quantity_bold=True)}")

                if b.quantity > s.quantity:
                    b_remainder = b.split_buy(s.quantity)
                    self.buys_ordered.insert(buy_index + 1, b_remainder)
                    if config.debug:
                        print(f"{Fore.YELLOW}match:   split: {b.format_str(quantity_bold=True)}")
                        print(f"{Fore.YELLOW}match:   split: {b_remainder}")
                elif s.quantity > b.quantity:
                    s_remainder = s.split_sell(b.quantity)
                    self.sells_ordered.insert(sell_index + 1, s_remainder)
                    if config.debug:
                        print(f"{Fore.YELLOW}match:   split: {s.format_str(quantity_bold=True)}")
                        print(f"{Fore.YELLOW}match:   split: {s_remainder}")
                    pbar.total += 1

                s.matched = b.matched = True
                tax_event = TaxEventCapitalGains(
                    rule,
                    b,
                    s,
                    b.cost,
                    (b.fee_value or Decimal(0)) + (s.fee_value or Decimal(0)),
                )
                self.tax_events[self._which_tax_year(tax_event.date)].append(tax_event)
                if config.debug:
                    print(f"{Fore.CYAN}match:   {tax_event}")

                # Find next sell
                sell_index += 1
                pbar.update(1)
                buy_index = 0
            else:
                buy_index += 1
                if buy_index >= len(self.buys_ordered):
                    sell_index += 1
                    pbar.update(1)
                    buy_index = 0

        pbar.close()

        if config.debug:
            print(f"{Fore.CYAN}match: total transactions={len(self._all_transactions())}")

    def match_sell(self, rule: DisposalType) -> None:
        buy_index = sell_index = 0

        if not self.sells_ordered:
            return

        if config.debug:
            print(f"{Fore.CYAN}match {rule.value.lower()} transactions")

        pbar = tqdm(
            total=len(self.buys_ordered),
            unit="t",
            desc=f"{Fore.CYAN}match {rule.value.lower()} transactions{Fore.GREEN}",
            disable=disable_tqdm(),
        )

        while buy_index < len(self.buys_ordered):
            b = self.buys_ordered[buy_index]
            s = self.sells_ordered[sell_index]

            if b.cost is None:
                raise RuntimeError("Missing cost")

            if (
                not b.matched
                and not s.matched
                and b.asset == s.asset
                and self._rule_match(b.date(), s.date(), rule)
            ):
                if config.debug:
                    if b.quantity > s.quantity:
                        print(f"{Fore.GREEN}match: {b}")
                        print(f"{Fore.GREEN}match: {s.format_str(quantity_bold=True)}")
                    elif s.quantity > b.quantity:
                        print(f"{Fore.GREEN}match: {b.format_str(quantity_bold=True)}")
                        print(f"{Fore.GREEN}match: {s}")
                    else:
                        print(f"{Fore.GREEN}match: {b.format_str(quantity_bold=True)}")
                        print(f"{Fore.GREEN}match: {s.format_str(quantity_bold=True)}")

                if b.quantity > s.quantity:
                    b_remainder = b.split_buy(s.quantity)
                    self.buys_ordered.insert(buy_index + 1, b_remainder)
                    if config.debug:
                        print(f"{Fore.YELLOW}match:   split: {b.format_str(quantity_bold=True)}")
                        print(f"{Fore.YELLOW}match:   split: {b_remainder}")
                    pbar.total += 1
                elif s.quantity > b.quantity:
                    s_remainder = s.split_sell(b.quantity)
                    self.sells_ordered.insert(sell_index + 1, s_remainder)
                    if config.debug:
                        print(f"{Fore.YELLOW}match:   split: {s.format_str(quantity_bold=True)}")
                        print(f"{Fore.YELLOW}match:   split: {s_remainder}")

                b.matched = s.matched = True
                tax_event = TaxEventCapitalGains(
                    rule,
                    b,
                    s,
                    b.cost,
                    (b.fee_value or Decimal(0)) + (s.fee_value or Decimal(0)),
                )
                self.tax_events[self._which_tax_year(tax_event.date)].append(tax_event)
                if config.debug:
                    print(f"{Fore.CYAN}match:   {tax_event}")

                # Find next buy
                buy_index += 1
                pbar.update(1)
                sell_index = 0
            else:
                sell_index += 1
                if sell_index >= len(self.sells_ordered):
                    buy_index += 1
                    pbar.update(1)
                    sell_index = 0

        pbar.close()

        if config.debug:
            print(f"{Fore.CYAN}match: total transactions={len(self._all_transactions())}")

    def _rule_match(self, b_date: Date, s_date: Date, rule: DisposalType) -> bool:
        if rule == DisposalType.SAME_DAY:
            return b_date == s_date
        if rule == DisposalType.TEN_DAY:
            # 10 days between buy and sell
            return b_date < s_date <= b_date + datetime.timedelta(days=10)
        if rule == DisposalType.BED_AND_BREAKFAST:
            # 30 days between sell and buy-back
            return s_date < b_date <= s_date + datetime.timedelta(days=30)

        raise RuntimeError("Unexpected rule")

    def process_section104(self, skip_integrity_check: bool) -> None:
        if config.debug:
            print(f"{Fore.CYAN}process section 104")

        for t in tqdm(
            sorted(self._all_transactions()),
            unit="t",
            desc=f"{Fore.CYAN}process section 104{Fore.GREEN}",
            disable=disable_tqdm(),
        ):
            if t.is_crypto() and t.asset not in self.holdings:
                self.holdings[t.asset] = Holdings(t.asset)

            if t.matched:
                if config.debug:
                    print(f"{Fore.BLUE}section104: //{t} <- matched")
                continue

            if not config.transfers_include and t.t_type in TRANSFER_TYPES:
                if config.debug:
                    print(f"{Fore.BLUE}section104: //{t} <- transfer")
                continue

            if not t.is_crypto():
                if config.debug:
                    print(f"{Fore.BLUE}section104: //{t} <- fiat")
                continue

            if config.debug:
                print(f"{Fore.GREEN}section104: {t}")

            if isinstance(t, Buy):
                self._add_tokens(t)
            elif isinstance(t, Sell):
                self._subtract_tokens(t, skip_integrity_check)

    def _add_tokens(self, t: Buy) -> None:
        if not t.acquisition and t.t_type is not TrType.SWAP:
            cost = fees = Decimal(0)
        else:
            if t.t_type is TrType.SWAP:
                # Cost basis is copied from "Sell" asset
                if t.t_record and t.t_record.sell:
                    cost = self.swap_events[t.t_record.sell].cost
                    fees = self.swap_events[t.t_record.sell].fees
                else:
                    raise RuntimeError("Missing t_record.sell")
            else:
                if t.cost is None:
                    raise RuntimeError("Missing cost")

                cost = t.cost
                fees = t.fee_value or Decimal(0)

        self.holdings[t.asset].add_tokens(t.quantity, cost, fees, t.t_type is TrType.DEPOSIT)

    def _subtract_tokens(self, t: Sell, skip_integrity_check: bool) -> None:
        if not t.disposal and t.t_type is not TrType.SWAP:
            cost = fees = Decimal(0)
        else:
            if self.holdings[t.asset].quantity:
                cost = self.holdings[t.asset].cost * (t.quantity / self.holdings[t.asset].quantity)
                fees = self.holdings[t.asset].fees * (t.quantity / self.holdings[t.asset].quantity)
            else:
                # Should never happen, only if incorrect transaction records
                cost = fees = Decimal(0)

        self.holdings[t.asset].subtract_tokens(
            t.quantity, cost, fees, t.t_type is TrType.WITHDRAWAL
        )

        if t.disposal:
            if t.t_type in self.NO_GAIN_NO_LOSS_TYPES:
                # Change proceeds to make sure it balances
                t.proceeds = cost.quantize(PRECISION) + (
                    fees + (t.fee_value or Decimal(0))
                ).quantize(PRECISION)
                t.proceeds_fixed = FixedValue(True)
                disposal_type = DisposalType.NO_GAIN_NO_LOSS
            elif t.is_nft():
                disposal_type = DisposalType.UNPOOLED
            else:
                disposal_type = DisposalType.SECTION_104

            tax_event = TaxEventCapitalGains(
                disposal_type,
                None,
                t,
                cost,
                fees + (t.fee_value or Decimal(0)),
            )

            self.tax_events[self._which_tax_year(tax_event.date)].append(tax_event)
            if config.debug:
                print(f"{Fore.CYAN}section104:   {tax_event}")

            if config.transfers_include and not skip_integrity_check:
                self.holdings[t.asset].check_transfer_mismatch()
        else:
            if t.t_type is TrType.SWAP:
                self.swap_events[t] = SwapHolding(cost, fees)

    def process_income(self) -> None:
        if config.debug:
            print(f"{Fore.CYAN}process income")

        for t in tqdm(
            self.transactions,
            unit="t",
            desc=f"{Fore.CYAN}process income{Fore.GREEN}",
            disable=disable_tqdm(),
        ):
            if t.t_type in self.INCOME_TYPES and (t.is_crypto() or config.fiat_income):
                tax_event = TaxEventIncome(t)
                self.tax_events[self._which_tax_year(tax_event.date)].append(tax_event)

    def process_margin_trades(self) -> None:
        if config.debug:
            print(f"{Fore.CYAN}process margin trades")

        for t in tqdm(
            self.transactions,
            unit="t",
            desc=f"{Fore.CYAN}process margin trades{Fore.GREEN}",
            disable=disable_tqdm(),
        ):
            if t.t_type in self.MARGIN_TYPES:
                tax_event = TaxEventMarginTrade(t)
                self.tax_events[self._which_tax_year(tax_event.date)].append(tax_event)

    def _all_transactions(self) -> List[Union[Buy, Sell]]:
        return self.buys_ordered + self.sells_ordered + self.other_transactions

    def calculate_capital_gains(self, tax_year: Year) -> "CalculateCapitalGains":
        calc_cgt = CalculateCapitalGains(tax_year, self.tax_rules)

        if tax_year in self.tax_events:
            for te in sorted(self.tax_events[tax_year]):
                if isinstance(te, TaxEventCapitalGains):
                    calc_cgt.tax_summary(te)

        if self.tax_rules in TAX_RULES_UK_COMPANY:
            calc_cgt.tax_estimate_ct(tax_year)
        else:
            calc_cgt.set_proceeds_warning()
            calc_cgt.tax_estimate_cgt()
        return calc_cgt

    def calculate_income(self, tax_year: Year) -> "CalculateIncome":
        calc_income = CalculateIncome()

        if tax_year in self.tax_events:
            for te in sorted(self.tax_events[tax_year]):
                if isinstance(te, TaxEventIncome):
                    calc_income.totalise(te)

        calc_income.totals_by_type()
        return calc_income

    def calculate_margin_trading(self, tax_year: Year) -> "CalculateMarginTrading":
        calc_margin_trading = CalculateMarginTrading()

        if tax_year in self.tax_events:
            for te in sorted(self.tax_events[tax_year]):
                if isinstance(te, TaxEventMarginTrade):
                    calc_margin_trading.totalise(te)

        calc_margin_trading.totals_by_contract()
        return calc_margin_trading

    def calculate_holdings(self, value_asset: ValueAsset) -> None:
        holdings: Dict[AssetSymbol, HoldingsReportAsset] = {}
        totals: HoldingsReportTotal = {"cost": Decimal(0), "value": Decimal(0), "gain": Decimal(0)}

        if config.debug:
            print(f"{Fore.CYAN}calculating holdings")

        for h in tqdm(
            self.holdings,
            unit="h",
            desc=f"{Fore.CYAN}calculating holdings{Fore.GREEN}",
            disable=disable_tqdm(),
        ):
            if self.holdings[h].quantity > 0 or config.show_empty_wallets:
                try:
                    value, name, _ = value_asset.get_current_value(
                        self.holdings[h].asset, self.holdings[h].quantity
                    )
                except requests.exceptions.HTTPError as e:
                    bt_tqdm_write(
                        f"{WARNING} Skipping valuation of {self.holdings[h].asset} "
                        f"due to API failure ({e.response.status_code})"
                    )
                    value = None
                    name = AssetName("")

                value = value.quantize(PRECISION) if value is not None else None
                cost = (self.holdings[h].cost + self.holdings[h].fees).quantize(PRECISION)

                if value is not None:
                    holdings[h] = {
                        "name": name,
                        "quantity": self.holdings[h].quantity,
                        "cost": cost,
                        "value": value,
                        "gain": value - cost,
                    }

                    totals["value"] += value
                    totals["gain"] += value - cost
                else:
                    holdings[h] = {
                        "name": name,
                        "quantity": self.holdings[h].quantity,
                        "cost": cost,
                        "value": None,
                    }

                totals["cost"] += holdings[h]["cost"]

        self.holdings_report = {"holdings": holdings, "totals": totals}

    def _which_tax_year(self, date: Date) -> Year:
        if date > config.get_tax_year_end(date.year):
            tax_year = Year(date.year + 1)
        else:
            tax_year = Year(date.year)

        if tax_year not in self.tax_events:
            self.tax_events[tax_year] = []

        return tax_year


class CalculateCapitalGains:
    # Rate changes start from 6th April in previous year, i.e. 2022 is for tax year 2021/22
    CG_DATA_INDIVIDUAL: Dict[Year, CapitalGainsIndividual] = {
        Year(2009): {
            "allowance": Decimal(9600),
            "basic_rate": Decimal(18),
            "higher_rate": Decimal(18),
        },
        Year(2010): {
            "allowance": Decimal(10100),
            "basic_rate": Decimal(18),
            "higher_rate": Decimal(18),
        },
        Year(2011): {
            "allowance": Decimal(10100),
            "basic_rate": Decimal(18),
            "higher_rate": Decimal(28),
        },
        Year(2012): {
            "allowance": Decimal(10600),
            "basic_rate": Decimal(18),
            "higher_rate": Decimal(28),
        },
        Year(2013): {
            "allowance": Decimal(10600),
            "basic_rate": Decimal(18),
            "higher_rate": Decimal(28),
        },
        Year(2014): {
            "allowance": Decimal(10900),
            "basic_rate": Decimal(18),
            "higher_rate": Decimal(28),
        },
        Year(2015): {
            "allowance": Decimal(11000),
            "basic_rate": Decimal(18),
            "higher_rate": Decimal(28),
        },
        Year(2016): {
            "allowance": Decimal(11100),
            "basic_rate": Decimal(18),
            "higher_rate": Decimal(28),
        },
        Year(2017): {
            "allowance": Decimal(11100),
            "basic_rate": Decimal(10),
            "higher_rate": Decimal(20),
        },
        Year(2018): {
            "allowance": Decimal(11300),
            "basic_rate": Decimal(10),
            "higher_rate": Decimal(20),
        },
        Year(2019): {
            "allowance": Decimal(11700),
            "basic_rate": Decimal(10),
            "higher_rate": Decimal(20),
        },
        Year(2020): {
            "allowance": Decimal(12000),
            "basic_rate": Decimal(10),
            "higher_rate": Decimal(20),
        },
        Year(2021): {
            "allowance": Decimal(12300),
            "basic_rate": Decimal(10),
            "higher_rate": Decimal(20),
        },
        Year(2022): {
            "allowance": Decimal(12300),
            "basic_rate": Decimal(10),
            "higher_rate": Decimal(20),
        },
        Year(2023): {
            "allowance": Decimal(12300),
            "basic_rate": Decimal(10),
            "higher_rate": Decimal(20),
        },
        Year(2024): {
            "allowance": Decimal(6000),
            "basic_rate": Decimal(10),
            "higher_rate": Decimal(20),
            "proceeds_limit": Decimal(50000),
        },
        Year(2025): {
            "allowance": Decimal(3000),
            "basic_rate": Decimal(10),
            "higher_rate": Decimal(20),
            "proceeds_limit": Decimal(50000),
        },
        Year(2026): {
            "allowance": Decimal(3000),
            "basic_rate": Decimal(18),
            "higher_rate": Decimal(24),
            "proceeds_limit": Decimal(50000),
        },
    }
    CG_DATA_INDIVIDUAL_SPLIT_YEAR: Dict[Year, Tuple[Date, CapitalGainsIndividualSplitYear]] = {
        Year(2025): (
            Date(datetime.date(2024, 10, 30)),
            {"basic_rate": Decimal(18), "higher_rate": Decimal(24)},
        )
    }

    # Rate changes start from 1st April
    CG_DATA_COMPANY: Dict[Year, ChargableGainsCompany] = {
        Year(2009): {"small_rate": Decimal(21), "main_rate": Decimal(28)},
        Year(2010): {"small_rate": Decimal(21), "main_rate": Decimal(28)},
        Year(2011): {"small_rate": Decimal(20), "main_rate": Decimal(23)},
        Year(2012): {"small_rate": Decimal(20), "main_rate": Decimal(24)},
        Year(2013): {"small_rate": Decimal(20), "main_rate": Decimal(23)},
        Year(2014): {"small_rate": Decimal(20), "main_rate": Decimal(21)},
        Year(2015): {"small_rate": None, "main_rate": Decimal(20)},
        Year(2016): {"small_rate": None, "main_rate": Decimal(20)},
        Year(2017): {"small_rate": None, "main_rate": Decimal(19)},
        Year(2018): {"small_rate": None, "main_rate": Decimal(19)},
        Year(2019): {"small_rate": None, "main_rate": Decimal(19)},
        Year(2020): {"small_rate": None, "main_rate": Decimal(19)},
        Year(2021): {"small_rate": None, "main_rate": Decimal(19)},
        Year(2022): {"small_rate": None, "main_rate": Decimal(19)},
        Year(2023): {"small_rate": Decimal(19), "main_rate": Decimal(25)},
        Year(2024): {"small_rate": Decimal(19), "main_rate": Decimal(25)},
        Year(2025): {"small_rate": Decimal(19), "main_rate": Decimal(25)},
    }

    def __init__(self, tax_year: Year, tax_rules: TaxRules) -> None:
        self.tax_rules = tax_rules
        self.totals: CapitalGainsReportTotal = {
            "cost": Decimal(0),
            "fees": Decimal(0),
            "proceeds": Decimal(0),
            "gain": Decimal(0),
        }
        self.summary: CapitalGainsReportSummary = {
            "disposals": Decimal(0),
            "total_gain": Decimal(0),
            "total_loss": Decimal(0),
            "proceeds_limit": self.get_proceeds_limit(tax_year),
            "proceeds_warning": False,
        }

        self.cgt_estimate: CapitalGainsReportEstimate = {
            "allowance": Decimal(self.CG_DATA_INDIVIDUAL[tax_year]["allowance"]),
            "cgt_basic_rate": self.CG_DATA_INDIVIDUAL[tax_year]["basic_rate"],
            "cgt_higher_rate": self.CG_DATA_INDIVIDUAL[tax_year]["higher_rate"],
            "allowance_used": Decimal(0),
            "taxable_gain": Decimal(0),
            "cgt_basic": Decimal(0),
            "cgt_higher": Decimal(0),
        }

        self.ct_estimate: ChargableGainsReportEstimate = {
            "ct_small_rates": [],
            "ct_main_rates": [],
            "taxable_gain": Decimal(0),
            "ct_small": Decimal(0),
            "ct_main": Decimal(0),
        }

        self.split_date = None
        if (
            self.tax_rules is TaxRules.UK_INDIVIDUAL
            and tax_year in self.CG_DATA_INDIVIDUAL_SPLIT_YEAR
        ):
            self.split_date, cg_split_data = self.CG_DATA_INDIVIDUAL_SPLIT_YEAR[tax_year]
            self.split_totals: CapitalGainsReportTotalSplitYear = {
                "gain_before": Decimal(0),
                "gain_after": Decimal(0),
            }
            self.cgt_estimate_split: CapitalGainsReportEstimate = {
                "allowance": Decimal(self.CG_DATA_INDIVIDUAL[tax_year]["allowance"]),
                "cgt_basic_rate": cg_split_data["basic_rate"],
                "cgt_higher_rate": cg_split_data["higher_rate"],
                "allowance_used": Decimal(0),
                "taxable_gain": Decimal(0),
                "cgt_basic": Decimal(0),
                "cgt_higher": Decimal(0),
            }

        self.assets: Dict[AssetSymbol, List[TaxEventCapitalGains]] = {}

    def get_proceeds_limit(self, tax_year: Year) -> Optional[Decimal]:
        if self.tax_rules is not TaxRules.UK_INDIVIDUAL:
            return None

        if "proceeds_limit" in self.CG_DATA_INDIVIDUAL[tax_year]:
            # For 2023 HMRC has introduced a fixed CGT reporting proceeds limit
            return Decimal(self.CG_DATA_INDIVIDUAL[tax_year]["proceeds_limit"])
        return Decimal(self.CG_DATA_INDIVIDUAL[tax_year]["allowance"]) * 4

    def get_ct_rate(self, date: Date) -> Tuple[Optional[Decimal], Decimal]:
        if date < datetime.date(date.year, 4, 1):
            # Use rate from previous year
            year = Year(date.year - 1)
            return (
                self.CG_DATA_COMPANY[year]["small_rate"],
                self.CG_DATA_COMPANY[year]["main_rate"],
            )
        year = Year(date.year)
        return (
            self.CG_DATA_COMPANY[year]["small_rate"],
            self.CG_DATA_COMPANY[year]["main_rate"],
        )

    def tax_summary(self, te: TaxEventCapitalGains) -> None:
        self.summary["disposals"] += 1
        self.totals["cost"] += te.cost
        self.totals["fees"] += te.fees
        self.totals["proceeds"] += te.proceeds
        self.totals["gain"] += te.gain
        if te.gain >= 0:
            self.summary["total_gain"] += te.gain
        else:
            self.summary["total_loss"] += te.gain

        if self.split_date:
            if te.date < self.split_date:
                self.split_totals["gain_before"] += te.gain
            else:
                self.split_totals["gain_after"] += te.gain

        if te.asset not in self.assets:
            self.assets[te.asset] = []

        self.assets[te.asset].append(te)

    def set_proceeds_warning(self) -> None:
        if (
            self.summary["proceeds_limit"] is not None
            and self.totals["proceeds"] >= self.summary["proceeds_limit"]
        ):
            self.summary["proceeds_warning"] = True

    def tax_estimate_cgt(self) -> None:
        if not self.split_date:
            self._tax_estimate_cgt2(
                self.cgt_estimate, self.totals["gain"], self.cgt_estimate["allowance"]
            )
        else:
            # Use the allowance for gains on or after the split date first
            self._tax_estimate_cgt2(
                self.cgt_estimate_split,
                self.split_totals["gain_after"],
                self.cgt_estimate_split["allowance"],
            )
            # Use any remaining allowance for gains before the split date
            remaining_allowance = (
                self.cgt_estimate_split["allowance"] - self.cgt_estimate_split["allowance_used"]
            )
            self._tax_estimate_cgt2(
                self.cgt_estimate, self.split_totals["gain_before"], remaining_allowance
            )

    def _tax_estimate_cgt2(
        self, cgt_estimate: CapitalGainsReportEstimate, gain: Decimal, allowance: Decimal
    ) -> None:
        if gain > allowance:
            cgt_estimate["allowance_used"] = allowance
            cgt_estimate["taxable_gain"] = gain - allowance
            cgt_estimate["cgt_basic"] = (
                cgt_estimate["taxable_gain"] * cgt_estimate["cgt_basic_rate"] / 100
            )
            cgt_estimate["cgt_higher"] = (
                cgt_estimate["taxable_gain"] * cgt_estimate["cgt_higher_rate"] / 100
            )
        elif gain > 0:
            cgt_estimate["allowance_used"] = gain

    def tax_estimate_ct(self, tax_year: Year) -> None:
        if self.totals["gain"] > 0:
            self.ct_estimate["taxable_gain"] = self.totals["gain"]

        start_date = config.get_tax_year_start(tax_year)
        end_date = config.get_tax_year_end(tax_year)
        day_count = (end_date - start_date).days + 1

        for date in (start_date + datetime.timedelta(n) for n in range(day_count)):
            small_rate, main_rate = self.get_ct_rate(Date(date))

            if small_rate not in self.ct_estimate["ct_small_rates"]:
                self.ct_estimate["ct_small_rates"].append(small_rate)

            if main_rate not in self.ct_estimate["ct_main_rates"]:
                self.ct_estimate["ct_main_rates"].append(main_rate)

            if self.ct_estimate["taxable_gain"] > 0:
                if small_rate is None:
                    # Use main rate if there isn't a small rate
                    self.ct_estimate["ct_small"] += (
                        self.ct_estimate["taxable_gain"] / day_count * main_rate / 100
                    )
                else:
                    self.ct_estimate["ct_small"] += (
                        self.ct_estimate["taxable_gain"] / day_count * small_rate / 100
                    )

                self.ct_estimate["ct_main"] += (
                    self.ct_estimate["taxable_gain"] / day_count * main_rate / 100
                )

        if self.ct_estimate["ct_small_rates"] == [None]:
            # No small rate so remove estimate
            self.ct_estimate.pop("ct_small")
            self.ct_estimate["ct_small_rates"] = []


class CalculateIncome:
    def __init__(self) -> None:
        self.totals: IncomeReportTotal = {"amount": Decimal(0), "fees": Decimal(0)}
        self.assets: Dict[AssetSymbol, List[TaxEventIncome]] = {}
        self.types: Dict[str, List[TaxEventIncome]] = {}
        self.type_totals: Dict[str, IncomeReportTotal] = {}

    def totalise(self, te: TaxEventIncome) -> None:
        self.totals["amount"] += te.amount
        self.totals["fees"] += te.fees

        if te.asset not in self.assets:
            self.assets[te.asset] = []

        self.assets[te.asset].append(te)

        if te.type.value not in self.types:
            self.types[te.type.value] = []

        self.types[te.type.value].append(te)

    def totals_by_type(self) -> None:
        for income_type, te_list in self.types.items():
            for te in te_list:
                if income_type not in self.type_totals:
                    self.type_totals[income_type] = {"amount": te.amount, "fees": te.fees}
                else:
                    self.type_totals[income_type]["amount"] += te.amount
                    self.type_totals[income_type]["fees"] += te.fees


class CalculateMarginTrading:
    def __init__(self) -> None:
        self.totals: MarginReportTotal = {
            "gains": Decimal(0),
            "losses": Decimal(0),
            "fees": Decimal(0),
            "fee_rebates": Decimal(0),
        }
        self.contracts: Dict[Tuple[Wallet, Note], List[TaxEventMarginTrade]] = {}
        self.contract_totals: Dict[Tuple[Wallet, Note], MarginReportTotal] = {}

    def totalise(self, te: TaxEventMarginTrade) -> None:
        self.totals["gains"] += te.gain
        self.totals["losses"] += te.loss
        self.totals["fees"] += te.fee
        self.totals["fee_rebates"] += te.fee_rebate

        if (te.wallet, te.note) not in self.contracts:
            self.contracts[(te.wallet, te.note)] = []

        self.contracts[(te.wallet, te.note)].append(te)

    def totals_by_contract(self) -> None:
        for (wallet, note), te_list in self.contracts.items():
            for te in te_list:
                if (wallet, note) not in self.contract_totals:
                    self.contract_totals[(wallet, note)] = {
                        "gains": te.gain,
                        "losses": te.loss,
                        "fees": te.fee,
                        "fee_rebates": te.fee_rebate,
                    }
                else:
                    self.contract_totals[(wallet, note)]["gains"] += te.gain
                    self.contract_totals[(wallet, note)]["losses"] += te.loss
                    self.contract_totals[(wallet, note)]["fees"] += te.fee
                    self.contract_totals[(wallet, note)]["fee_rebates"] += te.fee_rebate

                if config.debug:
                    print(f"{Fore.GREEN}margin: {te.t}")
                    print(f"{Fore.YELLOW}margin:   {self.totals_str(wallet, note)}")

    def totals_str(self, wallet: Wallet, note: Note) -> str:
        return (
            f'{wallet} {note}: gains={config.sym()}{self.contract_totals[(wallet, note)]["gains"]} '
            f'losses={config.sym()}{self.contract_totals[(wallet, note)]["losses"]} '
            f'fees={config.sym()}{self.contract_totals[(wallet, note)]["fees"]} '
            f'fee_rebates={config.sym()}{self.contract_totals[(wallet, note)]["fee_rebates"]} '
        )<|MERGE_RESOLUTION|>--- conflicted
+++ resolved
@@ -4,13 +4,8 @@
 
 import copy
 import datetime
-<<<<<<< HEAD
-import sys
 from dataclasses import dataclass
-from decimal import Decimal
-=======
 from decimal import Decimal, getcontext
->>>>>>> 39f5b01f
 from typing import Dict, List, Optional, Tuple, Union
 
 import requests
