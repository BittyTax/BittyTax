import os
import re
import io

from setuptools import setup

BITTYTAX_PATH = os.path.expanduser('~/.bittytax')
VERSION_FILE = 'bittytax/version.py'
GITHUB_REPO = 'https://github.com/BittyTax/BittyTax'

def get_version():
    line = open(VERSION_FILE, 'rt').read()
    version = re.search(r'^__version__ = [\'"]([^\'"]*)[\'"]', line, re.MULTILINE)
    if version:
        return version.group(1)
    else:
        raise RuntimeError('Unable to find version string in ' + VERSION_FILE)

def get_long_description():
    with io.open('README.md', encoding='utf8') as ld:
        return ld.read()

setup(
    name='BittyTax',
    version=get_version(),
<<<<<<< HEAD
    description='Crypto-currency tax calculator for UK tax rules. Produces a PDF report of your capital '
                'gains and income. Import your data from popular wallets and exchanges (i.e. Coinbase, Binance, etc).',
=======
    description='Crypto-currency tax calculator for UK tax rules. '
                'Produces a PDF report of your capital gains and income. '
                'Import your data from popular wallets and exchanges '
                '(i.e. Coinbase, Binance, etc).',
>>>>>>> ae55b67f
    long_description=get_long_description(),
    long_description_content_type='text/markdown',
    url=GITHUB_REPO,
    download_url=GITHUB_REPO + '/archive/v{}.zip'.format(get_version()),
    author='Scott Green/Nano Nano Ltd',
    author_email='bittytax@nanonano.co.uk',
    license='AGPLv3',
    classifiers=[
        'Development Status :: 4 - Beta',
        'Environment :: Console',
        'Intended Audience :: End Users/Desktop',
        'Topic :: Office/Business :: Financial :: Accounting',
        'License :: OSI Approved :: GNU Affero General Public License v3',
        'Natural Language :: English',
        'Operating System :: MacOS',
        'Operating System :: Microsoft :: Windows',
        'Operating System :: POSIX',
        'Programming Language :: Python :: 2.7',
        'Programming Language :: Python :: 3.6',
        'Programming Language :: Python :: 3.7',
        'Programming Language :: Python :: 3.8',
    ],
    keywords='bittytax cryptoasset cryptocurrency crypto tax',
    packages=['bittytax', 'bittytax.conv', 'bittytax.conv.parsers', 'bittytax.price'],
    package_data={'bittytax': ['templates/*.html']},
    install_requires=[
        'python-dateutil>=2.7.0',
        'requests',
        'pyyaml',
        'xlrd',
        'xlsxwriter',
        'jinja2',
        'xhtml2pdf',
        'colorama',
        'tqdm',
    ],
    entry_points={
        'console_scripts': [
            'bittytax = bittytax.bittytax:main',
            'bittytax_conv = bittytax.conv.bittytax_conv:main',
            'bittytax_price = bittytax.price.bittytax_price:main',
        ],
    },
    include_package_data=True,
    zip_safe=False,
    )<|MERGE_RESOLUTION|>--- conflicted
+++ resolved
@@ -23,15 +23,10 @@
 setup(
     name='BittyTax',
     version=get_version(),
-<<<<<<< HEAD
-    description='Crypto-currency tax calculator for UK tax rules. Produces a PDF report of your capital '
-                'gains and income. Import your data from popular wallets and exchanges (i.e. Coinbase, Binance, etc).',
-=======
     description='Crypto-currency tax calculator for UK tax rules. '
                 'Produces a PDF report of your capital gains and income. '
                 'Import your data from popular wallets and exchanges '
                 '(i.e. Coinbase, Binance, etc).',
->>>>>>> ae55b67f
     long_description=get_long_description(),
     long_description_content_type='text/markdown',
     url=GITHUB_REPO,
